--- conflicted
+++ resolved
@@ -26,15 +26,12 @@
         android:minSdkVersion="14"
         android:targetSdkVersion="23" />
 
-<<<<<<< HEAD
-=======
     <!-- GET_ACCOUNTS is needed for API < 23.
         For API >= 23 results in the addition of CONTACTS group to the list of permissions that may be
         dynamically disabled or enabled by the user after installation; but it is not important,
         since GET_ACCOUNTS is an special case, the permission is not really needed to access accounts
         owned by the app, our use case.
         See note in http://developer.android.com/intl/es/reference/android/Manifest.permission.html#GET_ACCOUNTS -->
->>>>>>> ee28eae2
     <uses-permission android:name="android.permission.GET_ACCOUNTS" />
 
     <!-- USE_CREDENTIALS, MANAGE_ACCOUNTS and AUTHENTICATE_ACCOUNTS are needed for API < 23.
@@ -57,12 +54,9 @@
     <uses-permission android:name="android.permission.ACCESS_NETWORK_STATE" />
     <uses-permission android:name="android.permission.RECEIVE_BOOT_COMPLETED" />
     <uses-permission android:name="android.permission.WAKE_LOCK" />
-<<<<<<< HEAD
     <uses-permission android:name="android.permission.WRITE_EXTERNAL_STORAGE" />
     <uses-permission android:name="android.permission.READ_PHONE_STATE" />
     <uses-permission android:name="android.permission.READ_EXTERNAL_STORAGE" />
-=======
->>>>>>> ee28eae2
 
     <application
         android:name=".MainApp"

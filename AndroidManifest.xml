--- conflicted
+++ resolved
@@ -123,11 +123,7 @@
 
         <provider
             android:name=".providers.UsersAndGroupsSearchProvider"
-<<<<<<< HEAD
             android:authorities="@string/authoritySearch"
-=======
-            android:authorities=".providers.UsersAndGroupsSearchProvider"
->>>>>>> 994dd860
             android:enabled="true"
             android:exported="false"
             android:label="@string/search_users_and_groups_hint" />
@@ -144,15 +140,12 @@
             </intent-filter>
         </provider>
 
-<<<<<<< HEAD
         <provider
             android:name=".ui.adapter.DiskLruImageCacheFileProvider"
             android:authorities="@string/authorityCache"
             android:exported="true">
         </provider>
 
-=======
->>>>>>> 994dd860
         <activity
             android:name=".authentication.AuthenticatorActivity"
             android:exported="true"

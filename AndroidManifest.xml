<?xml version="1.0" encoding="utf-8"?>
<!--
  ownCloud Android client application

  Copyright (C) 2012  Bartek Przybylski
  Copyright (C) 2012-2015 ownCloud Inc.

  This program is free software: you can redistribute it and/or modify
  it under the terms of the GNU General Public License version 2,
  as published by the Free Software Foundation.

  This program is distributed in the hope that it will be useful,
  but WITHOUT ANY WARRANTY; without even the implied warranty of
  MERCHANTABILITY or FITNESS FOR A PARTICULAR PURPOSE. See the
  GNU General Public License for more details.

  You should have received a copy of the GNU General Public License
  along with this program.  If not, see <http://www.gnu.org/licenses/>.
 -->
<manifest package="com.owncloud.android"
    android:versionCode="20151226"
    android:versionName="20151226"
    xmlns:android="http://schemas.android.com/apk/res/android">

    <uses-sdk
        android:minSdkVersion="14"
        android:targetSdkVersion="23" />

    <uses-permission android:name="android.permission.GET_ACCOUNTS" />
    <uses-permission android:name="android.permission.USE_CREDENTIALS" />
    <uses-permission android:name="android.permission.MANAGE_ACCOUNTS" />
    <uses-permission android:name="android.permission.AUTHENTICATE_ACCOUNTS" />
    <uses-permission android:name="android.permission.INTERNET" />
    <uses-permission android:name="android.permission.WRITE_SETTINGS" />
    <uses-permission android:name="android.permission.READ_SYNC_STATS" />
    <uses-permission android:name="android.permission.READ_SYNC_SETTINGS" />
    <uses-permission android:name="android.permission.WRITE_SYNC_SETTINGS" />
    <uses-permission android:name="android.permission.BROADCAST_STICKY" />
    <uses-permission android:name="android.permission.ACCESS_NETWORK_STATE" />
    <uses-permission android:name="android.permission.RECEIVE_BOOT_COMPLETED" />
    <uses-permission android:name="android.permission.WAKE_LOCK" />
    <uses-permission android:name="android.permission.WRITE_EXTERNAL_STORAGE" />
    <uses-permission android:name="android.permission.READ_PHONE_STATE" />
    <uses-permission android:name="android.permission.READ_EXTERNAL_STORAGE" />

    <application
        android:name=".MainApp"
        android:icon="@drawable/icon"
        android:label="@string/app_name"
        android:theme="@style/Theme.ownCloud" >
        <activity
            android:name=".ui.activity.FileDisplayActivity"
            android:label="@string/app_name" >
            <intent-filter>
                <action android:name="android.intent.action.MAIN" />

                <category android:name="android.intent.category.LAUNCHER" />
            </intent-filter>
        </activity>
        <activity android:name=".ui.activity.UploadFilesActivity" />
        <activity android:name=".ui.activity.LocalDirectorySelectorActivity" />
<<<<<<< HEAD
        <activity android:name=".ui.activity.Uploader"
            android:label="@string/app_name"
            android:theme="@style/Theme.ownCloud">
=======
        <activity android:name=".ui.activity.Uploader" >
>>>>>>> 6d429f66
            <intent-filter>
                <action android:name="android.intent.action.SEND" />

                <category android:name="android.intent.category.DEFAULT" />

                <data android:mimeType="*/*" />
            </intent-filter>
            <intent-filter>
                <action android:name="android.intent.action.SEND_MULTIPLE" />

                <category android:name="android.intent.category.DEFAULT" />

                <data android:mimeType="*/*" />
            </intent-filter>
        </activity>
        <activity
            android:name=".ui.activity.Preferences"
            android:theme="@style/Theme.ownCloud" >
        </activity>
        <activity
            android:name=".ui.preview.PreviewImageActivity"
            android:theme="@style/Theme.ownCloud.Overlay" />
        <activity
            android:name=".ui.preview.PreviewVideoActivity"
            android:label="@string/app_name"
            android:theme="@style/Theme.ownCloud.Fullscreen" />

        <service
            android:name=".authentication.AccountAuthenticatorService"
            android:exported="true" >
            <intent-filter android:priority="100" >
                <action android:name="android.accounts.AccountAuthenticator" />
            </intent-filter>

            <meta-data
                android:name="android.accounts.AccountAuthenticator"
                android:resource="@xml/authenticator" />
        </service>
        <service
            android:name=".syncadapter.FileSyncService"
            android:exported="true" >
            <intent-filter>
                <action android:name="android.content.SyncAdapter" />
            </intent-filter>

            <meta-data
                android:name="android.content.SyncAdapter"
                android:resource="@xml/syncadapter_files" />
        </service>

        <provider
            android:name=".providers.FileContentProvider"
            android:authorities="@string/authority"
            android:enabled="true"
            android:exported="true"
            android:label="@string/sync_string_files"
            android:syncable="true" />

        <provider
            android:name=".providers.UsersAndGroupsSearchProvider"
            android:authorities="@string/authoritySearch"
            android:enabled="true"
            android:exported="false"
            android:label="@string/search_users_and_groups_hint" />

        <provider
            android:authorities="@string/document_provider_authority"
            android:name=".providers.DocumentsStorageProvider"
            android:exported="true"
            android:grantUriPermissions="true"
            android:permission="android.permission.MANAGE_DOCUMENTS"
            android:enabled="@bool/atLeastKitKat">
            <intent-filter>
                <action android:name="android.content.action.DOCUMENTS_PROVIDER" />
            </intent-filter>
        </provider>

        <provider
            android:name=".ui.adapter.DiskLruImageCacheFileProvider"
            android:authorities="@string/authorityCache"
            android:exported="true">
        </provider>

        <activity
            android:name=".authentication.AuthenticatorActivity"
            android:exported="true"
            android:launchMode="singleTask"
            android:theme="@style/Theme.ownCloud.noActionBar" >
            <intent-filter>
                <action android:name="android.intent.action.VIEW" />

                <category android:name="android.intent.category.DEFAULT" />
                <category android:name="android.intent.category.BROWSABLE" />

                <data android:scheme="@string/oauth2_redirect_scheme" />
            </intent-filter>
            <intent-filter>
                <action android:name="com.owncloud.android.workaround.accounts.CREATE" />

                <category android:name="android.intent.category.DEFAULT" />
            </intent-filter>
        </activity>

        <service android:name=".services.OperationsService" />
        <service android:name=".files.services.FileDownloader" />
        <service android:name=".files.services.FileUploader" />
        <service android:name=".media.MediaService" />

        <activity android:name=".ui.activity.PassCodeActivity" />
        <activity android:name=".ui.activity.ConflictsResolveActivity"/>
        <activity android:name=".ui.activity.GenericExplanationActivity"/>
        <activity android:name=".ui.activity.ErrorsWhileCopyingHandlerActivity"/>

        <activity android:name=".ui.activity.LogHistoryActivity"/>
        <activity android:name=".ui.activity.ErrorReportActivity"/>

        <receiver android:name=".files.InstantUploadBroadcastReceiver">
            <intent-filter>

                <!-- unofficially supported by many Android phones but not by HTC devices: -->
                <action android:name="com.android.camera.NEW_PICTURE" />
                <!-- officially supported since Android 4.0 (SDK 14, works even for HTC devices): -->
                <action android:name="android.hardware.action.NEW_PICTURE" />

                <data android:mimeType="image/*" />
            </intent-filter>
            <intent-filter>
                <action android:name="android.hardware.action.NEW_VIDEO" />

                <data android:mimeType="video/*" />
            </intent-filter>
            <intent-filter>
                <action android:name="android.net.conn.CONNECTIVITY_CHANGE" />
            </intent-filter>
            <intent-filter>
				<action android:name="android.intent.action.ACTION_POWER_CONNECTED"/>
			    <action android:name="android.intent.action.ACTION_POWER_DISCONNECTED"/>
			</intent-filter>
        </receiver>
        <receiver android:name=".files.BootupBroadcastReceiver" >
            <intent-filter>
                <action android:name="android.intent.action.BOOT_COMPLETED" />
            </intent-filter>
        </receiver>

        <service android:name=".services.observer.FileObserverService" />

        <activity
            android:name=".ui.activity.CopyToClipboardActivity"
            android:icon="@drawable/copy_link"
            android:label="@string/copy_link" />
        <activity
            android:name=".ui.activity.FolderPickerActivity"
            android:label="@string/app_name" />
        <activity
            android:name=".ui.activity.UploadPathActivity"
            android:label="@string/app_name" />
        <activity
            android:name=".ui.activity.ShareActivity"
            android:label="@string/share_dialog_title"
            android:theme="@style/Theme.ownCloud.Dialog"
            android:launchMode="singleTop"
            android:windowSoftInputMode="adjustResize" >
            <intent-filter>
                <action android:name="android.intent.action.SEARCH" />
            </intent-filter>
            <meta-data android:name="android.app.searchable"
                       android:resource="@xml/users_and_groups_searchable"/>
        </activity>
    </application>

</manifest><|MERGE_RESOLUTION|>--- conflicted
+++ resolved
@@ -59,13 +59,9 @@
         </activity>
         <activity android:name=".ui.activity.UploadFilesActivity" />
         <activity android:name=".ui.activity.LocalDirectorySelectorActivity" />
-<<<<<<< HEAD
         <activity android:name=".ui.activity.Uploader"
             android:label="@string/app_name"
             android:theme="@style/Theme.ownCloud">
-=======
-        <activity android:name=".ui.activity.Uploader" >
->>>>>>> 6d429f66
             <intent-filter>
                 <action android:name="android.intent.action.SEND" />
 

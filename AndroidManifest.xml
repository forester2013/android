<?xml version="1.0" encoding="utf-8"?>
<!--
  ownCloud Android client application

  Copyright (C) 2012  Bartek Przybylski
  Copyright (C) 2012-2015 ownCloud Inc.

  This program is free software: you can redistribute it and/or modify
  it under the terms of the GNU General Public License version 2,
  as published by the Free Software Foundation.

  This program is distributed in the hope that it will be useful,
  but WITHOUT ANY WARRANTY; without even the implied warranty of
  MERCHANTABILITY or FITNESS FOR A PARTICULAR PURPOSE. See the
  GNU General Public License for more details.

  You should have received a copy of the GNU General Public License
  along with this program.  If not, see <http://www.gnu.org/licenses/>.
 -->
<manifest package="com.owncloud.android"
    android:versionCode="20160206"
    android:versionName="20160206"
    xmlns:android="http://schemas.android.com/apk/res/android">

    <uses-sdk
        android:minSdkVersion="14"
        android:targetSdkVersion="23" />

    <!-- GET_ACCOUNTS is needed for API < 23.
        For API >= 23 results in the addition of CONTACTS group to the list of permissions that may be
        dynamically disabled or enabled by the user after installation; but it is not important,
        since GET_ACCOUNTS is an special case, the permission is not really needed to access accounts
        owned by the app, our use case.
        See note in http://developer.android.com/intl/es/reference/android/Manifest.permission.html#GET_ACCOUNTS -->
    <uses-permission android:name="android.permission.GET_ACCOUNTS" />

    <!-- USE_CREDENTIALS, MANAGE_ACCOUNTS and AUTHENTICATE_ACCOUNTS are needed for API < 23.
        In API >= 23 the do not exist anymore -->
    <uses-permission android:name="android.permission.USE_CREDENTIALS" />
    <uses-permission android:name="android.permission.MANAGE_ACCOUNTS" />
    <uses-permission android:name="android.permission.AUTHENTICATE_ACCOUNTS" />

    <!-- WRITE_EXTERNAL_STORAGE may be enabled or disabled by the user after installation in
        API >= 23; the app needs to handle this -->
    <uses-permission android:name="android.permission.WRITE_EXTERNAL_STORAGE" />

    <!-- Next permissions are always approved in installation time,
        the apps needs to do nothing special in runtime -->
    <uses-permission android:name="android.permission.INTERNET" />
    <uses-permission android:name="android.permission.READ_SYNC_STATS" />
    <uses-permission android:name="android.permission.READ_SYNC_SETTINGS" />
    <uses-permission android:name="android.permission.WRITE_SYNC_SETTINGS" />
    <uses-permission android:name="android.permission.BROADCAST_STICKY" />
    <uses-permission android:name="android.permission.ACCESS_NETWORK_STATE" />
    <uses-permission android:name="android.permission.RECEIVE_BOOT_COMPLETED" />
    <uses-permission android:name="android.permission.WAKE_LOCK" />
    <uses-permission android:name="android.permission.WRITE_EXTERNAL_STORAGE" />
    <uses-permission android:name="android.permission.READ_PHONE_STATE" />
    <uses-permission android:name="android.permission.READ_EXTERNAL_STORAGE" />

    <application
        android:name=".MainApp"
        android:icon="@drawable/icon"
        android:label="@string/app_name"
        android:theme="@style/Theme.ownCloud"
        android:manageSpaceActivity=".ui.activity.ManageSpaceActivity">
        <activity
            android:name=".ui.activity.FileDisplayActivity"
            android:label="@string/app_name" >
            <intent-filter>
                <action android:name="android.intent.action.MAIN" />

                <category android:name="android.intent.category.LAUNCHER" />
            </intent-filter>
        </activity>
        <activity android:name=".ui.activity.UploadFilesActivity" />
        <activity android:name=".ui.activity.LocalDirectorySelectorActivity" />
        <activity android:name=".ui.activity.Uploader"
            android:label="@string/app_name"
            android:theme="@style/Theme.ownCloud">
            <intent-filter>
                <action android:name="android.intent.action.SEND" />

                <category android:name="android.intent.category.DEFAULT" />

                <data android:mimeType="*/*" />
            </intent-filter>
            <intent-filter>
                <action android:name="android.intent.action.SEND_MULTIPLE" />

                <category android:name="android.intent.category.DEFAULT" />

                <data android:mimeType="*/*" />
            </intent-filter>
        </activity>
        <activity
            android:name=".ui.activity.Preferences"
            android:theme="@style/Theme.ownCloud" >
        </activity>
        <activity
            android:name=".ui.preview.PreviewImageActivity"
            android:theme="@style/Theme.ownCloud.Overlay" />
        <activity
            android:name=".ui.preview.PreviewVideoActivity"
            android:label="@string/app_name"
            android:theme="@style/Theme.ownCloud.Fullscreen" />

        <service
            android:name=".authentication.AccountAuthenticatorService"
            android:exported="true" >
            <intent-filter android:priority="100" >
                <action android:name="android.accounts.AccountAuthenticator" />
            </intent-filter>

            <meta-data
                android:name="android.accounts.AccountAuthenticator"
                android:resource="@xml/authenticator" />
        </service>
        <service
            android:name=".syncadapter.FileSyncService"
            android:exported="true" >
            <intent-filter>
                <action android:name="android.content.SyncAdapter" />
            </intent-filter>

            <meta-data
                android:name="android.content.SyncAdapter"
                android:resource="@xml/syncadapter_files" />
        </service>

        <provider
            android:name=".providers.FileContentProvider"
            android:authorities="@string/authority"
            android:enabled="true"
            android:exported="true"
            android:label="@string/sync_string_files"
            android:syncable="true" />

        <provider
            android:name=".providers.UsersAndGroupsSearchProvider"
            android:authorities="@string/authoritySearch"
            android:enabled="true"
            android:exported="false"
            android:label="@string/search_users_and_groups_hint" />

        <provider
            android:authorities="@string/document_provider_authority"
            android:name=".providers.DocumentsStorageProvider"
            android:exported="true"
            android:grantUriPermissions="true"
            android:permission="android.permission.MANAGE_DOCUMENTS"
            android:enabled="@bool/atLeastKitKat">
            <intent-filter>
                <action android:name="android.content.action.DOCUMENTS_PROVIDER" />
            </intent-filter>
        </provider>

        <provider
            android:name=".ui.adapter.DiskLruImageCacheFileProvider"
            android:authorities="@string/authorityCache"
            android:exported="true">
        </provider>

        <activity
            android:name=".authentication.AuthenticatorActivity"
            android:exported="true"
            android:launchMode="singleTask"
            android:theme="@style/Theme.ownCloud.noActionBar" >
            <intent-filter>
                <action android:name="android.intent.action.VIEW" />

                <category android:name="android.intent.category.DEFAULT" />
                <category android:name="android.intent.category.BROWSABLE" />

                <data android:scheme="@string/oauth2_redirect_scheme" />
            </intent-filter>
            <intent-filter>
                <action android:name="com.owncloud.android.workaround.accounts.CREATE" />

                <category android:name="android.intent.category.DEFAULT" />
            </intent-filter>
        </activity>

        <service android:name=".services.OperationsService" />
        <service android:name=".files.services.FileDownloader" />
        <service android:name=".files.services.FileUploader" />
        <service android:name=".media.MediaService" />

        <activity android:name=".ui.activity.PassCodeActivity" />
        <activity android:name=".ui.activity.ConflictsResolveActivity"/>
        <activity android:name=".ui.activity.GenericExplanationActivity"/>
        <activity android:name=".ui.activity.ErrorsWhileCopyingHandlerActivity"/>
<<<<<<< HEAD

        <activity android:name=".ui.activity.LogHistoryActivity"/>
        <activity android:name=".ui.activity.ErrorReportActivity"/>

        <receiver android:name=".files.InstantUploadBroadcastReceiver">
=======
        
        <activity android:name=".ui.activity.LogHistoryActivity"/>

        <activity android:name=".ui.errorhandling.ErrorShowActivity" />
        <activity android:name=".ui.activity.UploadListActivity" />
        
        <receiver android:name=".files.services.ConnectivityActionReceiver"
		    android:enabled="true" android:label="ConnectivityActionReceiver">
		    <intent-filter>
		        <!--action android:name="android.net.conn.CONNECTIVITY_CHANGE"/-->
		        <action android:name="android.net.wifi.STATE_CHANGE"/>
		    </intent-filter>
		</receiver>
		<receiver android:name=".files.InstantUploadBroadcastReceiver">
>>>>>>> beb10a91
            <intent-filter>

                <!-- unofficially supported by many Android phones but not by HTC devices: -->
                <action android:name="com.android.camera.NEW_PICTURE" />
                <!-- officially supported since Android 4.0 (SDK 14, works even for HTC devices): -->
                <action android:name="android.hardware.action.NEW_PICTURE" />

                <data android:mimeType="image/*" />
            </intent-filter>
            <intent-filter>
                <action android:name="android.hardware.action.NEW_VIDEO" />

                <data android:mimeType="video/*" />
            </intent-filter>
<<<<<<< HEAD
            <intent-filter>
                <action android:name="android.net.conn.CONNECTIVITY_CHANGE" />
            </intent-filter>
            <intent-filter>
				<action android:name="android.intent.action.ACTION_POWER_CONNECTED"/>
			    <action android:name="android.intent.action.ACTION_POWER_DISCONNECTED"/>
			</intent-filter>
=======
>>>>>>> beb10a91
        </receiver>
        <receiver android:name=".files.BootupBroadcastReceiver" >
            <intent-filter>
                <action android:name="android.intent.action.BOOT_COMPLETED" />
            </intent-filter>
        </receiver>

        <service android:name=".services.observer.FileObserverService" />

        <activity
            android:name=".ui.activity.CopyToClipboardActivity"
            android:icon="@drawable/copy_link"
            android:label="@string/copy_link" />
        <activity
            android:name=".ui.activity.FolderPickerActivity"
            android:label="@string/app_name" />
        <activity
            android:name=".ui.activity.UploadPathActivity"
            android:label="@string/app_name" />
        <activity
            android:name=".ui.activity.ShareActivity"
            android:label="@string/share_dialog_title"
            android:theme="@style/Theme.ownCloud.Dialog.NoTitle"
            android:launchMode="singleTop"
            android:windowSoftInputMode="adjustResize" >
            <intent-filter>
                <action android:name="android.intent.action.SEARCH" />
            </intent-filter>
            <meta-data android:name="android.app.searchable"
                       android:resource="@xml/users_and_groups_searchable"/>
        </activity>
        <activity android:name=".ui.activity.ManageSpaceActivity"
                  android:label="@string/manage_space_title"
                  android:theme="@style/Theme.ownCloud" />
    </application>

</manifest><|MERGE_RESOLUTION|>--- conflicted
+++ resolved
@@ -190,19 +190,13 @@
         <activity android:name=".ui.activity.ConflictsResolveActivity"/>
         <activity android:name=".ui.activity.GenericExplanationActivity"/>
         <activity android:name=".ui.activity.ErrorsWhileCopyingHandlerActivity"/>
-<<<<<<< HEAD
 
         <activity android:name=".ui.activity.LogHistoryActivity"/>
         <activity android:name=".ui.activity.ErrorReportActivity"/>
 
-        <receiver android:name=".files.InstantUploadBroadcastReceiver">
-=======
-        
-        <activity android:name=".ui.activity.LogHistoryActivity"/>
-
         <activity android:name=".ui.errorhandling.ErrorShowActivity" />
         <activity android:name=".ui.activity.UploadListActivity" />
-        
+
         <receiver android:name=".files.services.ConnectivityActionReceiver"
 		    android:enabled="true" android:label="ConnectivityActionReceiver">
 		    <intent-filter>
@@ -211,7 +205,6 @@
 		    </intent-filter>
 		</receiver>
 		<receiver android:name=".files.InstantUploadBroadcastReceiver">
->>>>>>> beb10a91
             <intent-filter>
 
                 <!-- unofficially supported by many Android phones but not by HTC devices: -->
@@ -226,16 +219,10 @@
 
                 <data android:mimeType="video/*" />
             </intent-filter>
-<<<<<<< HEAD
-            <intent-filter>
-                <action android:name="android.net.conn.CONNECTIVITY_CHANGE" />
-            </intent-filter>
             <intent-filter>
 				<action android:name="android.intent.action.ACTION_POWER_CONNECTED"/>
 			    <action android:name="android.intent.action.ACTION_POWER_DISCONNECTED"/>
 			</intent-filter>
-=======
->>>>>>> beb10a91
         </receiver>
         <receiver android:name=".files.BootupBroadcastReceiver" >
             <intent-filter>

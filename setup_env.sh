--- conflicted
+++ resolved
@@ -1,79 +1,10 @@
-<<<<<<< HEAD
-#!/bin/bash -e
-=======
 #!/bin/bash
->>>>>>> e4058fa2
 
-
-#Repository
-ActionBarSherlockRepo="https://github.com/JakeWharton/ActionBarSherlock.git"
-
-#Directory for actionbarsherlock
-DIRECTORY="actionbarsherlock"
-
-#Commit for version 4.2 of actionbar sherlock
-COMMIT="90939dc3925ffaaa0de269bbbe1b35e274968ea1"
-
-
-function initDefault {
-    git submodule init
-    git submodule update
-    android update lib-project -p owncloud-android-library
-    android update project -p .
-    android update project -p oc_jb_workaround
-    android update test-project -p tests -m ..
-}
-
-function initForAnt {
-    #If the directory exists the script has already been executed
-    if [ ! -d "$DIRECTORY" ]; then
-
-        #Gets the owncloud-android-library
-        git submodule init
-        git submodule update
-
-        #Clones the actionbarsherlock and checks-out the right release (4.2.0)
-        git clone $ActionBarSherlockRepo $DIRECTORY
-        cd $DIRECTORY
-        git checkout $COMMIT
-        cd ../
-
-        #As default it updates the ant scripts
-        android update project -p "$DIRECTORY"/library -n ActionBarSherlock --target android-19
-        android update lib-project -p owncloud-android-library
-        android update project -p .
-        android update project -p oc_jb_workaround
-        cp third_party/android-support-library/android-support-v4.jar actionbarsherlock/library/libs/android-support-v4.jar
-        android update test-project -p tests -m ..
-    fi
-}
-
-#No args
-if [ $# -lt 1 ]; then
-        echo "No args found"
-        echo "Usage : $0 [gradle | maven | ant]"
-        exit
-fi
-
-#checking args
-case "$1" in
-
-    "ant")  
-        echo "Creating Ant environment"
-        initForAnt
-        ;;
-
-    "gradle")  echo  "Creating gradle environment"
-        initDefault
-        ;;
-
-    "maven")  echo  "Creating maven environment"
-        initDefault
-        ;;
-
-    *)  echo "Argument not recognized"
-        echo "Usage : $0 [gradle | maven | ant]"
-       ;;
-esac
-
-exit+git submodule init
+git submodule update
+android update project -p actionbarsherlock/library -n ActionBarSherlock
+android update lib-project -p owncloud-android-library
+android update project -p .
+android update project -p oc_jb_workaround
+cp third_party/android-support-library/android-support-v4.jar actionbarsherlock/library/libs/android-support-v4.jar 
+android update test-project -p tests -m ..
--- conflicted
+++ resolved
@@ -26,11 +26,10 @@
 import android.widget.Toast;
 
 import com.owncloud.android.Log_OC;
-<<<<<<< HEAD
 import com.owncloud.android.MainApp;
-=======
+
 import com.owncloud.android.R;
->>>>>>> 152ab88d
+
 
 /**
  *  Authenticator for ownCloud accounts.
@@ -116,7 +115,7 @@
         final Bundle bundle = new Bundle();
         
         AccountManager accountManager = AccountManager.get(mContext);
-        Account[] accounts = accountManager.getAccountsByType(ACCOUNT_TYPE);
+        Account[] accounts = accountManager.getAccountsByType(MainApp.getAccountType());
         
         if (mContext.getResources().getBoolean(R.bool.multiaccount_support) || accounts.length < 1) {
             try {
@@ -158,39 +157,39 @@
         return bundle;
     }
 
-    /**
-     * {@inheritDoc}
-     */
-    @Override
-    public Bundle confirmCredentials(AccountAuthenticatorResponse response,
-            Account account, Bundle options) throws NetworkErrorException {
-        try {
-            validateAccountType(account.type);
-        } catch (AuthenticatorException e) {
-            Log_OC.e(TAG, "Failed to validate account type " + account.type + ": "
-                    + e.getMessage());
-            e.printStackTrace();
-            return e.getFailureBundle();
-        }
-        Intent intent = new Intent(mContext, AuthenticatorActivity.class);
-        intent.putExtra(AccountManager.KEY_ACCOUNT_AUTHENTICATOR_RESPONSE,
-                response);
-        intent.putExtra(KEY_ACCOUNT, account);
-        intent.putExtra(KEY_LOGIN_OPTIONS, options);
-
-        setIntentFlags(intent);
-
-        Bundle resultBundle = new Bundle();
-        resultBundle.putParcelable(AccountManager.KEY_INTENT, intent);
-        return resultBundle;
-    }
-
-    @Override
-    public Bundle editProperties(AccountAuthenticatorResponse response,
-            String accountType) {
-        return null;
-    }
-
+    /**
+     * {@inheritDoc}
+     */
+    @Override
+    public Bundle confirmCredentials(AccountAuthenticatorResponse response,
+            Account account, Bundle options) throws NetworkErrorException {
+        try {
+            validateAccountType(account.type);
+        } catch (AuthenticatorException e) {
+            Log_OC.e(TAG, "Failed to validate account type " + account.type + ": "
+                    + e.getMessage());
+            e.printStackTrace();
+            return e.getFailureBundle();
+        }
+        Intent intent = new Intent(mContext, AuthenticatorActivity.class);
+        intent.putExtra(AccountManager.KEY_ACCOUNT_AUTHENTICATOR_RESPONSE,
+                response);
+        intent.putExtra(KEY_ACCOUNT, account);
+        intent.putExtra(KEY_LOGIN_OPTIONS, options);
+
+        setIntentFlags(intent);
+
+        Bundle resultBundle = new Bundle();
+        resultBundle.putParcelable(AccountManager.KEY_INTENT, intent);
+        return resultBundle;
+    }
+
+    @Override
+    public Bundle editProperties(AccountAuthenticatorResponse response,
+            String accountType) {
+        return null;
+    }
+
     /**
      * {@inheritDoc}
      */
@@ -290,69 +289,69 @@
         }
     }
 
-    private void validateAuthTokenType(String authTokenType)
-            throws UnsupportedAuthTokenTypeException {
-        if (!authTokenType.equals(MainApp.getAuthTokenType()) &&
-            !authTokenType.equals(MainApp.getAuthTokenTypePass()) &&
-            !authTokenType.equals(MainApp.getAuthTokenTypeAccessToken()) &&
+    private void validateAuthTokenType(String authTokenType)
+            throws UnsupportedAuthTokenTypeException {
+        if (!authTokenType.equals(MainApp.getAuthTokenType()) &&
+            !authTokenType.equals(MainApp.getAuthTokenTypePass()) &&
+            !authTokenType.equals(MainApp.getAuthTokenTypeAccessToken()) &&
             !authTokenType.equals(MainApp.getAuthTokenTypeRefreshToken()) &&
-            !authTokenType.equals(MainApp.getAuthTokenTypeSamlSessionCookie())) {
-            throw new UnsupportedAuthTokenTypeException();
-        }
-    }
-
-    public static class AuthenticatorException extends Exception {
-        private static final long serialVersionUID = 1L;
-        private Bundle mFailureBundle;
-
-        public AuthenticatorException(int code, String errorMsg) {
-            mFailureBundle = new Bundle();
-            mFailureBundle.putInt(AccountManager.KEY_ERROR_CODE, code);
-            mFailureBundle
-                    .putString(AccountManager.KEY_ERROR_MESSAGE, errorMsg);
-        }
-
-        public Bundle getFailureBundle() {
-            return mFailureBundle;
-        }
-    }
-
-    public static class UnsupportedAccountTypeException extends
-            AuthenticatorException {
-        private static final long serialVersionUID = 1L;
-
-        public UnsupportedAccountTypeException() {
-            super(AccountManager.ERROR_CODE_UNSUPPORTED_OPERATION,
-                    "Unsupported account type");
-        }
-    }
-
-    public static class UnsupportedAuthTokenTypeException extends
-            AuthenticatorException {
-        private static final long serialVersionUID = 1L;
-
-        public UnsupportedAuthTokenTypeException() {
-            super(AccountManager.ERROR_CODE_UNSUPPORTED_OPERATION,
-                    "Unsupported auth token type");
-        }
-    }
-
-    public static class UnsupportedFeaturesException extends
-            AuthenticatorException {
-        public static final long serialVersionUID = 1L;
-
-        public UnsupportedFeaturesException() {
-            super(AccountManager.ERROR_CODE_UNSUPPORTED_OPERATION,
-                    "Unsupported features");
-        }
-    }
-
-    public static class AccessDeniedException extends AuthenticatorException {
-        public AccessDeniedException(int code, String errorMsg) {
-            super(AccountManager.ERROR_CODE_INVALID_RESPONSE, "Access Denied");
-        }
-
-        private static final long serialVersionUID = 1L;
-
-    }
-}
+            !authTokenType.equals(MainApp.getAuthTokenTypeSamlSessionCookie())) {
+            throw new UnsupportedAuthTokenTypeException();
+        }
+    }
+
+    public static class AuthenticatorException extends Exception {
+        private static final long serialVersionUID = 1L;
+        private Bundle mFailureBundle;
+
+        public AuthenticatorException(int code, String errorMsg) {
+            mFailureBundle = new Bundle();
+            mFailureBundle.putInt(AccountManager.KEY_ERROR_CODE, code);
+            mFailureBundle
+                    .putString(AccountManager.KEY_ERROR_MESSAGE, errorMsg);
+        }
+
+        public Bundle getFailureBundle() {
+            return mFailureBundle;
+        }
+    }
+
+    public static class UnsupportedAccountTypeException extends
+            AuthenticatorException {
+        private static final long serialVersionUID = 1L;
+
+        public UnsupportedAccountTypeException() {
+            super(AccountManager.ERROR_CODE_UNSUPPORTED_OPERATION,
+                    "Unsupported account type");
+        }
+    }
+
+    public static class UnsupportedAuthTokenTypeException extends
+            AuthenticatorException {
+        private static final long serialVersionUID = 1L;
+
+        public UnsupportedAuthTokenTypeException() {
+            super(AccountManager.ERROR_CODE_UNSUPPORTED_OPERATION,
+                    "Unsupported auth token type");
+        }
+    }
+
+    public static class UnsupportedFeaturesException extends
+            AuthenticatorException {
+        public static final long serialVersionUID = 1L;
+
+        public UnsupportedFeaturesException() {
+            super(AccountManager.ERROR_CODE_UNSUPPORTED_OPERATION,
+                    "Unsupported features");
+        }
+    }
+
+    public static class AccessDeniedException extends AuthenticatorException {
+        public AccessDeniedException(int code, String errorMsg) {
+            super(AccountManager.ERROR_CODE_INVALID_RESPONSE, "Access Denied");
+        }
+
+        private static final long serialVersionUID = 1L;
+
+    }
+}
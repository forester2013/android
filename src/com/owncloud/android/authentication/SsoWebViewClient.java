/* ownCloud Android client application
 *   Copyright (C) 2012-2013 ownCloud Inc.
 *
 *   This program is free software: you can redistribute it and/or modify
 *   it under the terms of the GNU General Public License version 2,
 *   as published by the Free Software Foundation.
 *
 *   This program is distributed in the hope that it will be useful,
 *   but WITHOUT ANY WARRANTY; without even the implied warranty of
 *   MERCHANTABILITY or FITNESS FOR A PARTICULAR PURPOSE.  See the
 *   GNU General Public License for more details.
 *
 *   You should have received a copy of the GNU General Public License
 *   along with this program.  If not, see <http://www.gnu.org/licenses/>.
 *
 */

package com.owncloud.android.authentication;

import java.io.ByteArrayInputStream;
import java.lang.ref.WeakReference;
import java.security.cert.Certificate;
import java.security.cert.CertificateException;
import java.security.cert.CertificateFactory;
import java.security.cert.X509Certificate;

<<<<<<< HEAD
import com.owncloud.android.lib.common.network.NetworkUtils;
=======
import com.actionbarsherlock.app.SherlockFragmentActivity;
import com.owncloud.android.R;
import com.owncloud.android.lib.common.network.NetworkUtils;
import com.owncloud.android.ui.dialog.SslUntrustedCertDialog;
import com.owncloud.android.ui.dialog.SslUntrustedCertDialogABSTRACT;
import com.owncloud.android.ui.dialog.SslUntrustedCertDialog.OnSslUntrustedCertListener;
>>>>>>> e3be24b4
import com.owncloud.android.utils.Log_OC;

import android.content.Context;
import android.graphics.Bitmap;
import android.net.http.SslCertificate;
import android.net.http.SslError;
import android.os.Bundle;
import android.os.Handler;
import android.os.Message;
import android.view.KeyEvent;
import android.view.View;
import android.webkit.CookieManager;
import android.webkit.HttpAuthHandler;
import android.webkit.SslErrorHandler;
import android.webkit.WebResourceResponse;
import android.webkit.WebView;
import android.webkit.WebViewClient;


/**
 * Custom {@link WebViewClient} client aimed to catch the end of a single-sign-on process 
 * running in the {@link WebView} that is attached to.
 * 
 * Assumes that the single-sign-on is kept thanks to a cookie set at the end of the
 * authentication process.
 *   
 * @author David A. Velasco
 */
public class SsoWebViewClient extends WebViewClient {
        
    private static final String TAG = SsoWebViewClient.class.getSimpleName();
    
    public interface SsoWebViewClientListener {
        public void onSsoFinished(String sessionCookie);
    }
    
    private Context mContext;
    private Handler mListenerHandler;
    private WeakReference<SsoWebViewClientListener> mListenerRef;
    private String mTargetUrl;
    private String mLastReloadedUrlAtError;
    
    public SsoWebViewClient (Context context, Handler listenerHandler, SsoWebViewClientListener listener) {
        mContext = context;
        mListenerHandler = listenerHandler;
        mListenerRef = new WeakReference<SsoWebViewClient.SsoWebViewClientListener>(listener);
        mTargetUrl = "fake://url.to.be.set";
        mLastReloadedUrlAtError = null;
    }
    
    public String getTargetUrl() {
        return mTargetUrl;
    }
    
    public void setTargetUrl(String targetUrl) {
        mTargetUrl = targetUrl;
    }

    @Override
    public void onPageStarted (WebView view, String url, Bitmap favicon) {
        Log_OC.d(TAG, "onPageStarted : " + url);
        super.onPageStarted(view, url, favicon);
    }
    
    @Override
    public void onFormResubmission (WebView view, Message dontResend, Message resend) {
        Log_OC.d(TAG, "onFormResubMission ");

        // necessary to grant reload of last page when device orientation is changed after sending a form
        resend.sendToTarget();
    }

    @Override
    public boolean shouldOverrideUrlLoading(WebView view, String url) {
        return false;
    }
    
    @Override
    public void onReceivedError (WebView view, int errorCode, String description, String failingUrl) {
        Log_OC.e(TAG, "onReceivedError : " + failingUrl + ", code " + errorCode + ", description: " + description);
        if (!failingUrl.equals(mLastReloadedUrlAtError)) {
            view.reload();
            mLastReloadedUrlAtError = failingUrl;
        } else {
            mLastReloadedUrlAtError = null;
            super.onReceivedError(view, errorCode, description, failingUrl);
        }
    }
    
    @Override
    public void onPageFinished (WebView view, String url) {
        Log_OC.d(TAG, "onPageFinished : " + url);
        mLastReloadedUrlAtError = null;
        if (url.startsWith(mTargetUrl)) {
            view.setVisibility(View.GONE);
            CookieManager cookieManager = CookieManager.getInstance();
            final String cookies = cookieManager.getCookie(url);
            Log_OC.d(TAG, "Cookies: " + cookies);
            if (mListenerHandler != null && mListenerRef != null) {
                // this is good idea because onPageFinished is not running in the UI thread
                mListenerHandler.post(new Runnable() {
                    @Override
                    public void run() {
                        SsoWebViewClientListener listener = mListenerRef.get();
                        if (listener != null) {
                        	// Send Cookies to the listener
                            listener.onSsoFinished(cookies);
                        }
                    }
                });
            }
        } 
    }
    
    
    @Override
    public void doUpdateVisitedHistory (WebView view, String url, boolean isReload) {
        Log_OC.d(TAG, "doUpdateVisitedHistory : " + url);
    }
    
    @Override
    public void onReceivedSslError (final WebView view, final SslErrorHandler handler, SslError error) {
        Log_OC.d(TAG, "onReceivedSslError : " + error);
        // Test 1
        X509Certificate x509Certificate = getX509CertificateFromError(error);
        boolean isKnownServer = false;
        
        if (x509Certificate != null) {
            Log_OC.d(TAG, "------>>>>> x509Certificate " + x509Certificate.toString());
            
            try {
                isKnownServer = NetworkUtils.isCertInKnownServersStore((Certificate) x509Certificate, mContext);
            } catch (Exception e) {
                Log_OC.e(TAG, "Exception: " + e.getMessage());
            }
        }
        
         if (isKnownServer) {
             handler.proceed();
<<<<<<< HEAD
         } else {
             // Show a dialog with the certificate info
             ((AuthenticatorActivity)mContext).showUntrustedCertDialog(x509Certificate, error);
//             SslUntrustedCertDialog dialog = SslUntrustedCertDialog.newInstance(mContext, x509Certificate, error);
//             FragmentManager fm = ((FragmentActivity)mContext).getSupportFragmentManager();
//             FragmentTransaction ft = fm.beginTransaction();
//             dialog.show(ft, DIALOG_UNTRUSTED_CERT);
=======
         } else if (x509Certificate != null) {
             // Show a dialog with all the certificate info
             SslUntrustedCertDialog dialog = SslUntrustedCertDialog.newInstance(mContext, x509Certificate, this, handler);
             FragmentManager fm = ((SherlockFragmentActivity)mContext).getSupportFragmentManager();
             FragmentTransaction ft = fm.beginTransaction();
             dialog.show(ft, DIALOG_UNTRUSTED_CERT);
>>>>>>> e3be24b4
             handler.cancel();
         } else {
             // Show a dialog with the certificate information available in SslError (not full)
             SslUntrustedCertDialogABSTRACT dialog = SslUntrustedCertDialogABSTRACT.newInstanceForEmptySslError(error, handler);
             FragmentManager fm = ((SherlockFragmentActivity)mContext).getSupportFragmentManager();
             FragmentTransaction ft = fm.beginTransaction();
             dialog.show(ft, DIALOG_UNTRUSTED_CERT);
             // let's forward the handler, and see what happens...
         }
    }
    
    /**
     * Obtain the X509Certificate from SslError
     * @param   error     SslError
     * @return  X509Certificate from error
     */
    public X509Certificate getX509CertificateFromError (SslError error) {
        Bundle bundle = SslCertificate.saveState(error.getCertificate());
        X509Certificate x509Certificate;
        byte[] bytes = bundle.getByteArray("x509-certificate");
        if (bytes == null) {
            x509Certificate = null;
        } else {
            try {
                CertificateFactory certFactory = CertificateFactory.getInstance("X.509");
                Certificate cert = certFactory.generateCertificate(new ByteArrayInputStream(bytes));
                x509Certificate = (X509Certificate) cert;
            } catch (CertificateException e) {
                x509Certificate = null;
            }
        }        
        return x509Certificate;
    }
    
    @Override
    public void onReceivedHttpAuthRequest (WebView view, HttpAuthHandler handler, String host, String realm) {
        Log_OC.d(TAG, "onReceivedHttpAuthRequest : " + host);
    }

    @Override
    public WebResourceResponse shouldInterceptRequest (WebView view, String url) {
        Log_OC.d(TAG, "shouldInterceptRequest : " + url);
        return null;
    }
    
    @Override
    public void onLoadResource (WebView view, String url) {
        Log_OC.d(TAG, "onLoadResource : " + url);   
    }
    
    @Override
    public void onReceivedLoginRequest (WebView view, String realm, String account, String args) {
        Log_OC.d(TAG, "onReceivedLoginRequest : " + realm + ", " + account + ", " + args);
    }
    
    @Override
    public void onScaleChanged (WebView view, float oldScale, float newScale) {
        Log_OC.d(TAG, "onScaleChanged : " + oldScale + " -> " + newScale);
        super.onScaleChanged(view, oldScale, newScale);
    }

    @Override
    public void onUnhandledKeyEvent (WebView view, KeyEvent event) {
        Log_OC.d(TAG, "onUnhandledKeyEvent : " + event);
    }
    
    @Override
    public boolean shouldOverrideKeyEvent (WebView view, KeyEvent event) {
        Log_OC.d(TAG, "shouldOverrideKeyEvent : " + event);
        return false;
    }

}<|MERGE_RESOLUTION|>--- conflicted
+++ resolved
@@ -24,16 +24,12 @@
 import java.security.cert.CertificateFactory;
 import java.security.cert.X509Certificate;
 
-<<<<<<< HEAD
 import com.owncloud.android.lib.common.network.NetworkUtils;
-=======
 import com.actionbarsherlock.app.SherlockFragmentActivity;
 import com.owncloud.android.R;
-import com.owncloud.android.lib.common.network.NetworkUtils;
 import com.owncloud.android.ui.dialog.SslUntrustedCertDialog;
 import com.owncloud.android.ui.dialog.SslUntrustedCertDialogABSTRACT;
 import com.owncloud.android.ui.dialog.SslUntrustedCertDialog.OnSslUntrustedCertListener;
->>>>>>> e3be24b4
 import com.owncloud.android.utils.Log_OC;
 
 import android.content.Context;
@@ -43,6 +39,8 @@
 import android.os.Bundle;
 import android.os.Handler;
 import android.os.Message;
+import android.support.v4.app.FragmentManager;
+import android.support.v4.app.FragmentTransaction;
 import android.view.KeyEvent;
 import android.view.View;
 import android.webkit.CookieManager;
@@ -173,29 +171,16 @@
         
          if (isKnownServer) {
              handler.proceed();
-<<<<<<< HEAD
-         } else {
+         } else if (x509Certificate != null) {
              // Show a dialog with the certificate info
              ((AuthenticatorActivity)mContext).showUntrustedCertDialog(x509Certificate, error);
-//             SslUntrustedCertDialog dialog = SslUntrustedCertDialog.newInstance(mContext, x509Certificate, error);
-//             FragmentManager fm = ((FragmentActivity)mContext).getSupportFragmentManager();
-//             FragmentTransaction ft = fm.beginTransaction();
-//             dialog.show(ft, DIALOG_UNTRUSTED_CERT);
-=======
-         } else if (x509Certificate != null) {
-             // Show a dialog with all the certificate info
-             SslUntrustedCertDialog dialog = SslUntrustedCertDialog.newInstance(mContext, x509Certificate, this, handler);
-             FragmentManager fm = ((SherlockFragmentActivity)mContext).getSupportFragmentManager();
-             FragmentTransaction ft = fm.beginTransaction();
-             dialog.show(ft, DIALOG_UNTRUSTED_CERT);
->>>>>>> e3be24b4
              handler.cancel();
          } else {
              // Show a dialog with the certificate information available in SslError (not full)
              SslUntrustedCertDialogABSTRACT dialog = SslUntrustedCertDialogABSTRACT.newInstanceForEmptySslError(error, handler);
              FragmentManager fm = ((SherlockFragmentActivity)mContext).getSupportFragmentManager();
              FragmentTransaction ft = fm.beginTransaction();
-             dialog.show(ft, DIALOG_UNTRUSTED_CERT);
+             dialog.show(ft, AuthenticatorActivity.DIALOG_UNTRUSTED_CERT);
              // let's forward the handler, and see what happens...
          }
     }

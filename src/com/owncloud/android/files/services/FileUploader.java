--- conflicted
+++ resolved
@@ -47,7 +47,6 @@
 import com.owncloud.android.oc_framework.utils.OwnCloudVersion;
 import com.owncloud.android.oc_framework.network.webdav.OnDatatransferProgressListener;
 import com.owncloud.android.oc_framework.accounts.OwnCloudAccount;
-import com.owncloud.android.oc_framework.network.webdav.ChunkFromFileChannelRequestEntity;
 import com.owncloud.android.oc_framework.network.webdav.OwnCloudClientFactory;
 import com.owncloud.android.oc_framework.network.webdav.WebdavClient;
 import com.owncloud.android.oc_framework.network.webdav.WebdavEntry;
@@ -266,7 +265,6 @@
         try {
             for (int i = 0; i < files.length; i++) {
                 uploadKey = buildRemoteName(account, files[i].getRemotePath());
-<<<<<<< HEAD
                 newUpload = new UploadFileOperation(account, files[i], chunked, isInstant, forceOverwrite, localAction, 
                         getApplicationContext());
 //                if (chunked) {
@@ -276,16 +274,6 @@
 //                    newUpload = new UploadFileOperation(account, files[i], isInstant, forceOverwrite, localAction, 
 //                            getApplicationContext());
 //                }
-=======
-                if (chunked
-                        && (new File(files[i].getStoragePath())).length() > ChunkedUploadFileOperation.CHUNK_SIZE)  // added to work around bug in servers 5.x 
-                {
-                    newUpload = new ChunkedUploadFileOperation(account, files[i], isInstant, forceOverwrite,
-                            localAction);
-                } else {
-                    newUpload = new UploadFileOperation(account, files[i], isInstant, forceOverwrite, localAction);
-                }
->>>>>>> 45c612fd
                 if (isInstant) {
                     newUpload.setRemoteFolderToBeCreated();
                 }

--- conflicted
+++ resolved
@@ -51,7 +51,6 @@
 
 import org.apache.http.protocol.HTTP;
 
-<<<<<<< HEAD
 import java.util.List;
 
 import java.io.ByteArrayOutputStream;
@@ -59,9 +58,8 @@
 import java.io.FileNotFoundException;
 import java.io.FileOutputStream;
 import java.io.IOException;
-=======
+
 import java.util.ArrayList;
->>>>>>> 4e5b4c60
 
 /**
  *
@@ -250,7 +248,6 @@
         }
     }
 
-<<<<<<< HEAD
     public void sendCachedImage(OCFile file) {
         if (file != null) {
             Intent sendIntent = new Intent(android.content.Intent.ACTION_SEND);
@@ -269,13 +266,11 @@
         }
     }
 
-=======
     public void syncFiles(ArrayList<OCFile> files) {
         for (OCFile file: files) {
             syncFile(file);
         }
     }
->>>>>>> 4e5b4c60
 
     public void syncFile(OCFile file) {
         if (!file.isFolder()) {

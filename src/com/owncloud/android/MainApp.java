/**
 *   ownCloud Android client application
 *
 *   @author masensio
 *   @author David A. Velasco
 *   Copyright (C) 2015 ownCloud Inc.
 *
 *   This program is free software: you can redistribute it and/or modify
 *   it under the terms of the GNU General Public License version 2,
 *   as published by the Free Software Foundation.
 *
 *   This program is distributed in the hope that it will be useful,
 *   but WITHOUT ANY WARRANTY; without even the implied warranty of
 *   MERCHANTABILITY or FITNESS FOR A PARTICULAR PURPOSE.  See the
 *   GNU General Public License for more details.
 *
 *   You should have received a copy of the GNU General Public License
 *   along with this program.  If not, see <http://www.gnu.org/licenses/>.
 *
 */
package com.owncloud.android;

import android.app.Activity;
import android.app.Application;
import android.content.Context;
<<<<<<< HEAD
import android.content.Intent;
=======
import android.content.SharedPreferences;
>>>>>>> 18801dea
import android.content.pm.PackageInfo;
import android.content.pm.PackageManager;
import android.os.Build;
import android.os.Bundle;
import android.os.Environment;
import android.preference.PreferenceManager;

import com.owncloud.android.authentication.PassCodeManager;
import com.owncloud.android.datamodel.ThumbnailsCacheManager;
import com.owncloud.android.lib.common.OwnCloudClientManagerFactory;
import com.owncloud.android.lib.common.OwnCloudClientManagerFactory.Policy;
import com.owncloud.android.lib.common.utils.Log_OC;
import com.owncloud.android.utils.ExceptionHandler;


/**
 * Main Application of the project
 * 
 * Contains methods to build the "static" strings. These strings were before constants in different
 * classes
 */
public class MainApp extends Application {

    private static final String TAG = MainApp.class.getSimpleName();

    private static final String AUTH_ON = "on";

    @SuppressWarnings("unused")
    private static final String POLICY_SINGLE_SESSION_PER_ACCOUNT = "single session per account";
    @SuppressWarnings("unused")
    private static final String POLICY_ALWAYS_NEW_CLIENT = "always new client";

    private static Context mContext;

<<<<<<< HEAD
    private static boolean mOnlyOnDevice = false;
=======
    private static String storagePath;

    // TODO Enable when "On Device" is recovered?
    // TODO better place
    // private static boolean mOnlyOnDevice = false;
>>>>>>> 18801dea

    
    public void onCreate(){
        super.onCreate();
        MainApp.mContext = getApplicationContext();

<<<<<<< HEAD
        // Setup handler for uncaught exceptions.
        Thread.setDefaultUncaughtExceptionHandler(new ExceptionHandler());
        
=======
        SharedPreferences appPrefs =
                PreferenceManager.getDefaultSharedPreferences(getApplicationContext());
        MainApp.storagePath = appPrefs.getString("storage_path", Environment.
                              getExternalStorageDirectory().getAbsolutePath());

>>>>>>> 18801dea
        boolean isSamlAuth = AUTH_ON.equals(getString(R.string.auth_method_saml_web_sso));

        OwnCloudClientManagerFactory.setUserAgent(getUserAgent());
        if (isSamlAuth) {
            OwnCloudClientManagerFactory.setDefaultPolicy(Policy.SINGLE_SESSION_PER_ACCOUNT);
        } else {
            OwnCloudClientManagerFactory.setDefaultPolicy(Policy.ALWAYS_NEW_CLIENT);
        }

        // initialise thumbnails cache on background thread
        new ThumbnailsCacheManager.InitDiskCacheTask().execute();
        
        if (BuildConfig.DEBUG) {

            String dataFolder = getDataFolder();

            // Set folder for store logs
            Log_OC.setLogDataFolder(dataFolder);

            Log_OC.startLogging(MainApp.storagePath);
            Log_OC.d("Debug", "start logging");
        }

        // register global protection with pass code
        if (Build.VERSION.SDK_INT >= Build.VERSION_CODES.ICE_CREAM_SANDWICH) {
            this.registerActivityLifecycleCallbacks( new ActivityLifecycleCallbacks() {

                @Override
                public void onActivityCreated(Activity activity, Bundle savedInstanceState) {
                    Log_OC.d(activity.getClass().getSimpleName(),  "onCreate(Bundle) starting" );
                    PassCodeManager.getPassCodeManager().onActivityCreated(activity);
                }

                @Override
                public void onActivityStarted(Activity activity) {
                    Log_OC.d(activity.getClass().getSimpleName(),  "onStart() starting" );
                    PassCodeManager.getPassCodeManager().onActivityStarted(activity);
                }

                @Override
                public void onActivityResumed(Activity activity) {
                    Log_OC.d(activity.getClass().getSimpleName(), "onResume() starting" );
                }

                @Override
                public void onActivityPaused(Activity activity) {
                    Log_OC.d(activity.getClass().getSimpleName(), "onPause() ending");
                }

                @Override
                public void onActivityStopped(Activity activity) {
                    Log_OC.d(activity.getClass().getSimpleName(), "onStop() ending" );
                    PassCodeManager.getPassCodeManager().onActivityStopped(activity);
                }

                @Override
                public void onActivitySaveInstanceState(Activity activity, Bundle outState) {
                    Log_OC.d(activity.getClass().getSimpleName(), "onSaveInstanceState(Bundle) starting" );
                }

                @Override
                public void onActivityDestroyed(Activity activity) {
                    Log_OC.d(activity.getClass().getSimpleName(), "onDestroy() ending" );
                }
            });
        }
    }

    public static Context getAppContext() {
        return MainApp.mContext;
    }

    public static String getStoragePath(){
        return MainApp.storagePath;
    }

    public static void setStoragePath(String path){
        MainApp.storagePath = path;
    }

    // Methods to obtain Strings referring app_name 
    //   From AccountAuthenticator 
    //   public static final String ACCOUNT_TYPE = "owncloud";    
    public static String getAccountType() {
        return getAppContext().getResources().getString(R.string.account_type);
    }

    //  From AccountAuthenticator 
    //  public static final String AUTHORITY = "org.owncloud";
    public static String getAuthority() {
        return getAppContext().getResources().getString(R.string.authority);
    }
    
    //  From AccountAuthenticator
    //  public static final String AUTH_TOKEN_TYPE = "org.owncloud";
    public static String getAuthTokenType() {
        return getAppContext().getResources().getString(R.string.authority);
    }
    
    //  From ProviderMeta 
    //  public static final String DB_FILE = "owncloud.db";
    public static String getDBFile() {
        return getAppContext().getResources().getString(R.string.db_file);
    }
    
    //  From ProviderMeta
    //  private final String mDatabaseName = "ownCloud";
    public static String getDBName() {
        return getAppContext().getResources().getString(R.string.db_name);
    }
     
    //  data_folder
    public static String getDataFolder() {
        return getAppContext().getResources().getString(R.string.data_folder);
    }
    
    // log_name
    public static String getLogName() {
        return getAppContext().getResources().getString(R.string.log_name);
    }

    public static void showOnlyFilesOnDevice(boolean state){
        mOnlyOnDevice = state;
    }

    public static boolean getOnlyOnDevice(){
        return mOnlyOnDevice;
    }

    // user agent
    public static String getUserAgent() {
        String appString = getAppContext().getResources().getString(R.string.user_agent);
        String packageName = getAppContext().getPackageName();
        String version = "";

        PackageInfo pInfo = null;
        try {
            pInfo = getAppContext().getPackageManager().getPackageInfo(packageName, 0);
            if (pInfo != null) {
                version = pInfo.versionName;
            }
        } catch (PackageManager.NameNotFoundException e) {
            Log_OC.e(TAG, "Trying to get packageName", e.getCause());
        }

        // Mozilla/5.0 (Android) ownCloud-android/1.7.0
        String userAgent = String.format(appString, version);

        return userAgent;
    }
}<|MERGE_RESOLUTION|>--- conflicted
+++ resolved
@@ -23,11 +23,8 @@
 import android.app.Activity;
 import android.app.Application;
 import android.content.Context;
-<<<<<<< HEAD
 import android.content.Intent;
-=======
 import android.content.SharedPreferences;
->>>>>>> 18801dea
 import android.content.pm.PackageInfo;
 import android.content.pm.PackageManager;
 import android.os.Build;
@@ -62,32 +59,24 @@
 
     private static Context mContext;
 
-<<<<<<< HEAD
+    private static String storagePath;
+
     private static boolean mOnlyOnDevice = false;
-=======
-    private static String storagePath;
-
-    // TODO Enable when "On Device" is recovered?
-    // TODO better place
-    // private static boolean mOnlyOnDevice = false;
->>>>>>> 18801dea
 
     
     public void onCreate(){
         super.onCreate();
         MainApp.mContext = getApplicationContext();
 
-<<<<<<< HEAD
         // Setup handler for uncaught exceptions.
         Thread.setDefaultUncaughtExceptionHandler(new ExceptionHandler());
         
-=======
+
         SharedPreferences appPrefs =
                 PreferenceManager.getDefaultSharedPreferences(getApplicationContext());
         MainApp.storagePath = appPrefs.getString("storage_path", Environment.
                               getExternalStorageDirectory().getAbsolutePath());
 
->>>>>>> 18801dea
         boolean isSamlAuth = AUTH_ON.equals(getString(R.string.auth_method_saml_web_sso));
 
         OwnCloudClientManagerFactory.setUserAgent(getUserAgent());

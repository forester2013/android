/**
 *   ownCloud Android client application
 *
 *   Copyright (C) 2012  Bartek Przybylski
 *   Copyright (C) 2015 ownCloud Inc.
 *
 *   This program is free software: you can redistribute it and/or modify
 *   it under the terms of the GNU General Public License version 2,
 *   as published by the Free Software Foundation.
 *
 *   This program is distributed in the hope that it will be useful,
 *   but WITHOUT ANY WARRANTY; without even the implied warranty of
 *   MERCHANTABILITY or FITNESS FOR A PARTICULAR PURPOSE.  See the
 *   GNU General Public License for more details.
 *
 *   You should have received a copy of the GNU General Public License
 *   along with this program.  If not, see <http://www.gnu.org/licenses/>.
 *
 */

package com.owncloud.android.datamodel;

import java.io.File;
import java.util.ArrayList;
import java.util.Collection;
import java.util.Collections;
import java.util.HashSet;
import java.util.Iterator;
import java.util.List;
import java.util.Set;
import java.util.Vector;

import android.accounts.Account;
import android.content.ContentProviderClient;
import android.content.ContentProviderOperation;
import android.content.ContentProviderResult;
import android.content.ContentResolver;
import android.content.ContentUris;
import android.content.ContentValues;
import android.content.Intent;
import android.content.OperationApplicationException;
import android.database.Cursor;
import android.net.Uri;
import android.os.RemoteException;
import android.provider.MediaStore;

import com.owncloud.android.MainApp;
import com.owncloud.android.db.ProviderMeta.ProviderTableMeta;
import com.owncloud.android.lib.common.utils.Log_OC;
import com.owncloud.android.lib.resources.files.FileUtils;
import com.owncloud.android.lib.resources.shares.OCShare;
import com.owncloud.android.lib.resources.shares.ShareType;
import com.owncloud.android.utils.FileStorageUtils;

import java.io.FileInputStream;
import java.io.FileOutputStream;
import java.io.IOException;
import java.io.InputStream;
import java.io.OutputStream;

public class FileDataStorageManager {

    public static final int ROOT_PARENT_ID = 0;

    private ContentResolver mContentResolver;
    private ContentProviderClient mContentProviderClient;
    private Account mAccount;

    private static String TAG = FileDataStorageManager.class.getSimpleName();


    public FileDataStorageManager(Account account, ContentResolver cr) {
        mContentProviderClient = null;
        mContentResolver = cr;
        mAccount = account;
    }

    public FileDataStorageManager(Account account, ContentProviderClient cp) {
        mContentProviderClient = cp;
        mContentResolver = null;
        mAccount = account;
    }


    public void setAccount(Account account) {
        mAccount = account;
    }

    public Account getAccount() {
        return mAccount;
    }

    public ContentResolver getContentResolver() {
        return mContentResolver;
    }

    public ContentProviderClient getContentProviderClient() {
        return mContentProviderClient;
    }


    public OCFile getFileByPath(String path) {
        Cursor c = getCursorForValue(ProviderTableMeta.FILE_PATH, path);
        OCFile file = null;
        if (c.moveToFirst()) {
            file = createFileInstance(c);
        }
        c.close();
        if (file == null && OCFile.ROOT_PATH.equals(path)) {
            return createRootDir(); // root should always exist
        }
        return file;
    }


    public OCFile getFileById(long id) {
        Cursor c = getCursorForValue(ProviderTableMeta._ID, String.valueOf(id));
        OCFile file = null;
        if (c.moveToFirst()) {
            file = createFileInstance(c);
        }
        c.close();
        return file;
    }

    public OCFile getFileByLocalPath(String path) {
        Cursor c = getCursorForValue(ProviderTableMeta.FILE_STORAGE_PATH, path);
        OCFile file = null;
        if (c.moveToFirst()) {
            file = createFileInstance(c);
        }
        c.close();
        return file;
    }

    public boolean fileExists(long id) {
        return fileExists(ProviderTableMeta._ID, String.valueOf(id));
    }

    public boolean fileExists(String path) {
        return fileExists(ProviderTableMeta.FILE_PATH, path);
    }


    public Vector<OCFile> getFolderContent(OCFile f, boolean onlyOnDevice) {
        if (f != null && f.isFolder() && f.getFileId() != -1) {
            return getFolderContent(f.getFileId(), onlyOnDevice);

        } else {
            return new Vector<OCFile>();
        }
    }


<<<<<<< HEAD
    public Vector<OCFile> getFolderImages(OCFile folder, boolean onlyOnDevice) {
        Vector<OCFile> ret = new Vector<OCFile>(); 
        if (folder != null) {
            // TODO better implementation, filtering in the access to database instead of here
            Vector<OCFile> tmp = getFolderContent(folder, onlyOnDevice);
            OCFile current = null; 
=======
    public Vector<OCFile> getFolderImages(OCFile folder/*, boolean onlyOnDevice*/) {
        Vector<OCFile> ret = new Vector<OCFile>();
        if (folder != null) {
            // TODO better implementation, filtering in the access to database instead of here
            // TODO Enable when "On Device" is recovered ?
            Vector<OCFile> tmp = getFolderContent(folder/*, onlyOnDevice*/);
            OCFile current = null;
>>>>>>> ce841a3c
            for (int i=0; i<tmp.size(); i++) {
                current = tmp.get(i);
                if (current.isImage()) {
                    ret.add(current);
                }
            }
        }
        return ret;
    }

    public boolean saveFile(OCFile file) {
        boolean overriden = false;
        ContentValues cv = new ContentValues();
        cv.put(ProviderTableMeta.FILE_MODIFIED, file.getModificationTimestamp());
        cv.put(
                ProviderTableMeta.FILE_MODIFIED_AT_LAST_SYNC_FOR_DATA,
                file.getModificationTimestampAtLastSyncForData()
        );
        cv.put(ProviderTableMeta.FILE_CREATION, file.getCreationTimestamp());
        cv.put(ProviderTableMeta.FILE_CONTENT_LENGTH, file.getFileLength());
        cv.put(ProviderTableMeta.FILE_CONTENT_TYPE, file.getMimetype());
        cv.put(ProviderTableMeta.FILE_NAME, file.getFileName());
        cv.put(ProviderTableMeta.FILE_PARENT, file.getParentId());
        cv.put(ProviderTableMeta.FILE_PATH, file.getRemotePath());
        if (!file.isFolder())
            cv.put(ProviderTableMeta.FILE_STORAGE_PATH, file.getStoragePath());
        cv.put(ProviderTableMeta.FILE_ACCOUNT_OWNER, mAccount.name);
        cv.put(ProviderTableMeta.FILE_LAST_SYNC_DATE, file.getLastSyncDateForProperties());
        cv.put(ProviderTableMeta.FILE_LAST_SYNC_DATE_FOR_DATA, file.getLastSyncDateForData());
        cv.put(ProviderTableMeta.FILE_KEEP_IN_SYNC, file.isFavorite() ? 1 : 0);
        cv.put(ProviderTableMeta.FILE_ETAG, file.getEtag());
        cv.put(ProviderTableMeta.FILE_SHARED_VIA_LINK, file.isSharedViaLink() ? 1 : 0);
        cv.put(ProviderTableMeta.FILE_SHARED_WITH_SHAREE, file.isSharedWithSharee() ? 1 : 0);
        cv.put(ProviderTableMeta.FILE_PUBLIC_LINK, file.getPublicLink());
        cv.put(ProviderTableMeta.FILE_PERMISSIONS, file.getPermissions());
        cv.put(ProviderTableMeta.FILE_REMOTE_ID, file.getRemoteId());
        cv.put(ProviderTableMeta.FILE_UPDATE_THUMBNAIL, file.needsUpdateThumbnail());
        cv.put(ProviderTableMeta.FILE_IS_DOWNLOADING, file.isDownloading());
        cv.put(ProviderTableMeta.FILE_ETAG_IN_CONFLICT, file.getEtagInConflict());

        boolean sameRemotePath = fileExists(file.getRemotePath());
        if (sameRemotePath ||
                fileExists(file.getFileId())) {  // for renamed files; no more delete and create

            OCFile oldFile;
            if (sameRemotePath) {
                oldFile = getFileByPath(file.getRemotePath());
                file.setFileId(oldFile.getFileId());
            } else {
                oldFile = getFileById(file.getFileId());
            }

            overriden = true;
            if (getContentResolver() != null) {
                getContentResolver().update(ProviderTableMeta.CONTENT_URI, cv,
                        ProviderTableMeta._ID + "=?",
                        new String[]{String.valueOf(file.getFileId())});
            } else {
                try {
                    getContentProviderClient().update(ProviderTableMeta.CONTENT_URI,
                            cv, ProviderTableMeta._ID + "=?",
                            new String[]{String.valueOf(file.getFileId())});
                } catch (RemoteException e) {
                    Log_OC.e(TAG,
                            "Fail to insert insert file to database "
                                    + e.getMessage());
                }
            }
        } else {
            Uri result_uri = null;
            if (getContentResolver() != null) {
                result_uri = getContentResolver().insert(
                        ProviderTableMeta.CONTENT_URI_FILE, cv);
            } else {
                try {
                    result_uri = getContentProviderClient().insert(
                            ProviderTableMeta.CONTENT_URI_FILE, cv);
                } catch (RemoteException e) {
                    Log_OC.e(TAG,
                            "Fail to insert insert file to database "
                                    + e.getMessage());
                }
            }
            if (result_uri != null) {
                long new_id = Long.parseLong(result_uri.getPathSegments()
                        .get(1));
                file.setFileId(new_id);
            }
        }

        return overriden;
    }


    /**
     * Inserts or updates the list of files contained in a given folder.
     * <p/>
     * CALLER IS THE RESPONSIBLE FOR GRANTING RIGHT UPDATE OF INFORMATION, NOT THIS METHOD.
     * HERE ONLY DATA CONSISTENCY SHOULD BE GRANTED
     *
     * @param folder
     * @param updatedFiles
     * @param filesToRemove
     */
    public void saveFolder(
            OCFile folder, Collection<OCFile> updatedFiles, Collection<OCFile> filesToRemove
    ) {

        Log_OC.d(TAG,  "Saving folder " + folder.getRemotePath() + " with " + updatedFiles.size()
                + " children and " + filesToRemove.size() + " files to remove");

        ArrayList<ContentProviderOperation> operations =
                new ArrayList<ContentProviderOperation>(updatedFiles.size());

        // prepare operations to insert or update files to save in the given folder
        for (OCFile file : updatedFiles) {
            ContentValues cv = new ContentValues();
            cv.put(ProviderTableMeta.FILE_MODIFIED, file.getModificationTimestamp());
            cv.put(
                    ProviderTableMeta.FILE_MODIFIED_AT_LAST_SYNC_FOR_DATA,
                    file.getModificationTimestampAtLastSyncForData()
            );
            cv.put(ProviderTableMeta.FILE_CREATION, file.getCreationTimestamp());
            cv.put(ProviderTableMeta.FILE_CONTENT_LENGTH, file.getFileLength());
            cv.put(ProviderTableMeta.FILE_CONTENT_TYPE, file.getMimetype());
            cv.put(ProviderTableMeta.FILE_NAME, file.getFileName());
            //cv.put(ProviderTableMeta.FILE_PARENT, file.getParentId());
            cv.put(ProviderTableMeta.FILE_PARENT, folder.getFileId());
            cv.put(ProviderTableMeta.FILE_PATH, file.getRemotePath());
            if (!file.isFolder()) {
                cv.put(ProviderTableMeta.FILE_STORAGE_PATH, file.getStoragePath());
            }
            cv.put(ProviderTableMeta.FILE_ACCOUNT_OWNER, mAccount.name);
            cv.put(ProviderTableMeta.FILE_LAST_SYNC_DATE, file.getLastSyncDateForProperties());
            cv.put(ProviderTableMeta.FILE_LAST_SYNC_DATE_FOR_DATA, file.getLastSyncDateForData());
            cv.put(ProviderTableMeta.FILE_KEEP_IN_SYNC, file.isFavorite() ? 1 : 0);
            cv.put(ProviderTableMeta.FILE_ETAG, file.getEtag());
            cv.put(ProviderTableMeta.FILE_SHARED_VIA_LINK, file.isSharedViaLink() ? 1 : 0);
            cv.put(ProviderTableMeta.FILE_SHARED_WITH_SHAREE, file.isSharedWithSharee() ? 1 : 0);
            cv.put(ProviderTableMeta.FILE_PUBLIC_LINK, file.getPublicLink());
            cv.put(ProviderTableMeta.FILE_PERMISSIONS, file.getPermissions());
            cv.put(ProviderTableMeta.FILE_REMOTE_ID, file.getRemoteId());
            cv.put(ProviderTableMeta.FILE_UPDATE_THUMBNAIL, file.needsUpdateThumbnail());
            cv.put(ProviderTableMeta.FILE_IS_DOWNLOADING, file.isDownloading());
            cv.put(ProviderTableMeta.FILE_ETAG_IN_CONFLICT, file.getEtagInConflict());

            boolean existsByPath = fileExists(file.getRemotePath());
            if (existsByPath || fileExists(file.getFileId())) {
                // updating an existing file
                operations.add(ContentProviderOperation.newUpdate(ProviderTableMeta.CONTENT_URI).
                        withValues(cv).
                        withSelection(ProviderTableMeta._ID + "=?",
                                new String[]{String.valueOf(file.getFileId())})
                        .build());

            } else {
                // adding a new file
                operations.add(ContentProviderOperation.newInsert(ProviderTableMeta.CONTENT_URI).
                        withValues(cv).build());
            }
        }

        // prepare operations to remove files in the given folder
        String where = ProviderTableMeta.FILE_ACCOUNT_OWNER + "=?" + " AND " +
                ProviderTableMeta.FILE_PATH + "=?";
        String [] whereArgs = null;
        for (OCFile file : filesToRemove) {
            if (file.getParentId() == folder.getFileId()) {
                whereArgs = new String[]{mAccount.name, file.getRemotePath()};
                if (file.isFolder()) {
                    operations.add(ContentProviderOperation.newDelete(
                            ContentUris.withAppendedId(
                                    ProviderTableMeta.CONTENT_URI_DIR, file.getFileId()
                            )
                    ).withSelection(where, whereArgs).build());

                    File localFolder =
                            new File(FileStorageUtils.getDefaultSavePathFor(mAccount.name, file));
                    if (localFolder.exists()) {
                        removeLocalFolder(localFolder);
                    }
                } else {
                    operations.add(ContentProviderOperation.newDelete(
                            ContentUris.withAppendedId(
                                    ProviderTableMeta.CONTENT_URI_FILE, file.getFileId()
                            )
                    ).withSelection(where, whereArgs).build());

                    if (file.isDown()) {
                        String path = file.getStoragePath();
                        new File(path).delete();
                        triggerMediaScan(path); // notify MediaScanner about removed file
                    }
                }
            }
        }

        // update metadata of folder
        ContentValues cv = new ContentValues();
        cv.put(ProviderTableMeta.FILE_MODIFIED, folder.getModificationTimestamp());
        cv.put(
                ProviderTableMeta.FILE_MODIFIED_AT_LAST_SYNC_FOR_DATA,
                folder.getModificationTimestampAtLastSyncForData()
        );
        cv.put(ProviderTableMeta.FILE_CREATION, folder.getCreationTimestamp());
        cv.put(ProviderTableMeta.FILE_CONTENT_LENGTH, 0);
        cv.put(ProviderTableMeta.FILE_CONTENT_TYPE, folder.getMimetype());
        cv.put(ProviderTableMeta.FILE_NAME, folder.getFileName());
        cv.put(ProviderTableMeta.FILE_PARENT, folder.getParentId());
        cv.put(ProviderTableMeta.FILE_PATH, folder.getRemotePath());
        cv.put(ProviderTableMeta.FILE_ACCOUNT_OWNER, mAccount.name);
        cv.put(ProviderTableMeta.FILE_LAST_SYNC_DATE, folder.getLastSyncDateForProperties());
        cv.put(ProviderTableMeta.FILE_LAST_SYNC_DATE_FOR_DATA, folder.getLastSyncDateForData());
        cv.put(ProviderTableMeta.FILE_KEEP_IN_SYNC, folder.isFavorite() ? 1 : 0);
        cv.put(ProviderTableMeta.FILE_ETAG, folder.getEtag());
        cv.put(ProviderTableMeta.FILE_SHARED_VIA_LINK, folder.isSharedViaLink() ? 1 : 0);
        cv.put(ProviderTableMeta.FILE_SHARED_WITH_SHAREE, folder.isSharedWithSharee() ? 1 : 0);
        cv.put(ProviderTableMeta.FILE_PUBLIC_LINK, folder.getPublicLink());
        cv.put(ProviderTableMeta.FILE_PERMISSIONS, folder.getPermissions());
        cv.put(ProviderTableMeta.FILE_REMOTE_ID, folder.getRemoteId());

        operations.add(ContentProviderOperation.newUpdate(ProviderTableMeta.CONTENT_URI).
                withValues(cv).
                withSelection(ProviderTableMeta._ID + "=?",
                        new String[]{String.valueOf(folder.getFileId())})
                .build());

        // apply operations in batch
        ContentProviderResult[] results = null;
        Log_OC.d(TAG, "Sending " + operations.size() + " operations to FileContentProvider");
        try {
            if (getContentResolver() != null) {
                results = getContentResolver().applyBatch(MainApp.getAuthority(), operations);

            } else {
                results = getContentProviderClient().applyBatch(operations);
            }

        } catch (OperationApplicationException e) {
            Log_OC.e(TAG, "Exception in batch of operations " + e.getMessage());

        } catch (RemoteException e) {
            Log_OC.e(TAG, "Exception in batch of operations  " + e.getMessage());
        }

        // update new id in file objects for insertions
        if (results != null) {
            long newId;
            Iterator<OCFile> filesIt = updatedFiles.iterator();
            OCFile file = null;
            for (int i = 0; i < results.length; i++) {
                if (filesIt.hasNext()) {
                    file = filesIt.next();
                } else {
                    file = null;
                }
                if (results[i].uri != null) {
                    newId = Long.parseLong(results[i].uri.getPathSegments().get(1));
                    //updatedFiles.get(i).setFileId(newId);
                    if (file != null) {
                        file.setFileId(newId);
                    }
                }
            }
        }

    }


    public boolean removeFile(OCFile file, boolean removeDBData, boolean removeLocalCopy) {
        boolean success = true;
        if (file != null) {
            if (file.isFolder()) {
                success = removeFolder(file, removeDBData, removeLocalCopy);

            } else {
                if (removeDBData) {
                    //Uri file_uri = Uri.withAppendedPath(ProviderTableMeta.CONTENT_URI_FILE,
                    // ""+file.getFileId());
                    Uri file_uri = ContentUris.withAppendedId(ProviderTableMeta.CONTENT_URI_FILE,
                            file.getFileId());
                    String where = ProviderTableMeta.FILE_ACCOUNT_OWNER + "=?" + " AND " +
                            ProviderTableMeta.FILE_PATH + "=?";
                    String[] whereArgs = new String[]{mAccount.name, file.getRemotePath()};
                    int deleted = 0;
                    if (getContentProviderClient() != null) {
                        try {
                            deleted = getContentProviderClient().delete(file_uri, where, whereArgs);
                        } catch (RemoteException e) {
                            e.printStackTrace();
                        }
                    } else {
                        deleted = getContentResolver().delete(file_uri, where, whereArgs);
                    }
                    success &= (deleted > 0);
                }
                String localPath = file.getStoragePath();
                if (removeLocalCopy && file.isDown() && localPath != null && success) {
                    success = new File(localPath).delete();
                    if (success) {
                        deleteFileInMediaScan(localPath);
                    }
                    if (!removeDBData && success) {
                        // maybe unnecessary, but should be checked TODO remove if unnecessary
                        file.setStoragePath(null);
                        saveFile(file);
                        saveConflict(file, null);
                    }
                }
            }
        }
        return success;
    }


    public boolean removeFolder(OCFile folder, boolean removeDBData, boolean removeLocalContent) {
        boolean success = true;
        if (folder != null && folder.isFolder()) {
            if (removeDBData && folder.getFileId() != -1) {
                success = removeFolderInDb(folder);
            }
            if (removeLocalContent && success) {
                success = removeLocalFolder(folder);
            }
        }
        return success;
    }

    private boolean removeFolderInDb(OCFile folder) {
        Uri folder_uri = Uri.withAppendedPath(ProviderTableMeta.CONTENT_URI_DIR, "" +
                folder.getFileId());   // URI for recursive deletion
        String where = ProviderTableMeta.FILE_ACCOUNT_OWNER + "=?" + " AND " +
                ProviderTableMeta.FILE_PATH + "=?";
        String [] whereArgs = new String[]{mAccount.name, folder.getRemotePath()};
        int deleted = 0;
        if (getContentProviderClient() != null) {
            try {
                deleted = getContentProviderClient().delete(folder_uri, where, whereArgs);
            } catch (RemoteException e) {
                e.printStackTrace();
            }
        } else {
            deleted = getContentResolver().delete(folder_uri, where, whereArgs);
        }
        return deleted > 0;
    }

    private boolean removeLocalFolder(OCFile folder) {
        boolean success = true;
        String localFolderPath = FileStorageUtils.getDefaultSavePathFor(mAccount.name, folder);
        File localFolder = new File(localFolderPath);
        if (localFolder.exists()) {
            // stage 1: remove the local files already registered in the files database
            Vector<OCFile> files = getFolderContent(folder.getFileId(), false);
            if (files != null) {
                for (OCFile file : files) {
                    if (file.isFolder()) {
                        success &= removeLocalFolder(file);
                    } else {
                        if (file.isDown()) {
                            File localFile = new File(file.getStoragePath());
                            success &= localFile.delete();
                            if (success) {
                                // notify MediaScanner about removed file
                                deleteFileInMediaScan(file.getStoragePath());
                                file.setStoragePath(null);
                                saveFile(file);
                            }
                        }
                    }
                }
            }

            // stage 2: remove the folder itself and any local file inside out of sync; 
            //          for instance, after clearing the app cache or reinstalling
            success &= removeLocalFolder(localFolder);
        }
        return success;
    }

    private boolean removeLocalFolder(File localFolder) {
        boolean success = true;
        File[] localFiles = localFolder.listFiles();
        if (localFiles != null) {
            for (File localFile : localFiles) {
                if (localFile.isDirectory()) {
                    success &= removeLocalFolder(localFile);
                } else {
                    String path = localFile.getAbsolutePath();
                    success &= localFile.delete();
                }
            }
        }
        success &= localFolder.delete();
        return success;
    }


    /**
     * Updates database and file system for a file or folder that was moved to a different location.
     *
     * TODO explore better (faster) implementations
     * TODO throw exceptions up !
     */
    public void moveLocalFile(OCFile file, String targetPath, String targetParentPath) {

        if (file != null && file.fileExists() && !OCFile.ROOT_PATH.equals(file.getFileName())) {

            OCFile targetParent = getFileByPath(targetParentPath);
            if (targetParent == null) {
                throw new IllegalStateException(
                        "Parent folder of the target path does not exist!!");
            }

            /// 1. get all the descendants of the moved element in a single QUERY
            Cursor c = null;
            if (getContentProviderClient() != null) {
                try {
                    c = getContentProviderClient().query(
                            ProviderTableMeta.CONTENT_URI,
                            null,
                            ProviderTableMeta.FILE_ACCOUNT_OWNER + "=? AND " +
                                    ProviderTableMeta.FILE_PATH + " LIKE ? ",
                            new String[]{
                                    mAccount.name,
                                    file.getRemotePath() + "%"
                            },
                            ProviderTableMeta.FILE_PATH + " ASC "
                    );
                } catch (RemoteException e) {
                    Log_OC.e(TAG, e.getMessage());
                }

            } else {
                c = getContentResolver().query(
                        ProviderTableMeta.CONTENT_URI,
                        null,
                        ProviderTableMeta.FILE_ACCOUNT_OWNER + "=? AND " +
                                ProviderTableMeta.FILE_PATH + " LIKE ? ",
                        new String[]{
                                mAccount.name,
                                file.getRemotePath() + "%"
                        },
                        ProviderTableMeta.FILE_PATH + " ASC "
                );
            }

            /// 2. prepare a batch of update operations to change all the descendants
            ArrayList<ContentProviderOperation> operations =
                    new ArrayList<ContentProviderOperation>(c.getCount());
            String defaultSavePath = FileStorageUtils.getSavePath(mAccount.name);
            List<String> originalPathsToTriggerMediaScan = new ArrayList<String>();
            List<String> newPathsToTriggerMediaScan = new ArrayList<String>();
            if (c.moveToFirst()) {
                int lengthOfOldPath = file.getRemotePath().length();
                int lengthOfOldStoragePath = defaultSavePath.length() + lengthOfOldPath;
                do {
                    ContentValues cv = new ContentValues(); // keep construction in the loop
                    OCFile child = createFileInstance(c);
                    cv.put(
                            ProviderTableMeta.FILE_PATH,
                            targetPath + child.getRemotePath().substring(lengthOfOldPath)
                    );
                    if (child.getStoragePath() != null &&
                            child.getStoragePath().startsWith(defaultSavePath)) {
                        // update link to downloaded content - but local move is not done here!
                        String targetLocalPath = defaultSavePath + targetPath +
                                child.getStoragePath().substring(lengthOfOldStoragePath);

                        cv.put(ProviderTableMeta.FILE_STORAGE_PATH, targetLocalPath);

                        originalPathsToTriggerMediaScan.add(child.getStoragePath());
                        newPathsToTriggerMediaScan.add(targetLocalPath);

                    }
                    if (child.getRemotePath().equals(file.getRemotePath())) {
                        cv.put(
                                ProviderTableMeta.FILE_PARENT,
                                targetParent.getFileId()
                        );
                    }
                    operations.add(
                            ContentProviderOperation.newUpdate(ProviderTableMeta.CONTENT_URI).
                                    withValues(cv).
                                    withSelection(
                                            ProviderTableMeta._ID + "=?",
                                            new String[]{String.valueOf(child.getFileId())}
                                    )
                                    .build());

                } while (c.moveToNext());
            }
            c.close();

            /// 3. apply updates in batch
            try {
                if (getContentResolver() != null) {
                    getContentResolver().applyBatch(MainApp.getAuthority(), operations);

                } else {
                    getContentProviderClient().applyBatch(operations);
                }

            } catch (Exception e) {
                Log_OC.e(TAG, "Fail to update " + file.getFileId() + " and descendants in database",
                        e);
            }

            /// 4. move in local file system 
            String originalLocalPath = FileStorageUtils.getDefaultSavePathFor(mAccount.name, file);
            String targetLocalPath = defaultSavePath + targetPath;
            File localFile = new File(originalLocalPath);
            boolean renamed = false;
            if (localFile.exists()) {
                File targetFile = new File(targetLocalPath);
                File targetFolder = targetFile.getParentFile();
                if (!targetFolder.exists()) {
                    targetFolder.mkdirs();
                }
                renamed = localFile.renameTo(targetFile);
            }

            if (renamed) {
                Iterator<String> it = originalPathsToTriggerMediaScan.iterator();
                while (it.hasNext()) {
                    // Notify MediaScanner about removed file
                    deleteFileInMediaScan(it.next());
                }
                it = newPathsToTriggerMediaScan.iterator();
                while (it.hasNext()) {
                    // Notify MediaScanner about new file/folder
                    triggerMediaScan(it.next());
                }
            }
        }

    }

    public void copyLocalFile(OCFile file, String targetPath) {

        if (file != null && file.fileExists() && !OCFile.ROOT_PATH.equals(file.getFileName())) {
            String localPath = FileStorageUtils.getDefaultSavePathFor(mAccount.name, file);
            File localFile = new File(localPath);
            boolean copied = false;
            String defaultSavePath = FileStorageUtils.getSavePath(mAccount.name);
            if (localFile.exists()) {
                File targetFile = new File(defaultSavePath + targetPath);
                File targetFolder = targetFile.getParentFile();
                if (!targetFolder.exists()) {
                    targetFolder.mkdirs();
                }
                copied = copyFile(localFile, targetFile);
            }
            Log_OC.d(TAG, "Local file COPIED : " + copied);
        }
    }

    private boolean copyFile(File src, File target) {
        boolean ret = true;

        InputStream in = null;
        OutputStream out = null;

        try {
            in = new FileInputStream(src);
            out = new FileOutputStream(target);
            byte[] buf = new byte[1024];
            int len;
            while ((len = in.read(buf)) > 0) {
                out.write(buf, 0, len);
            }
        } catch (IOException ex) {
            ret = false;
        } finally {
            if (in != null) try {
                in.close();
            } catch (IOException e) {
                e.printStackTrace(System.err);
            }
            if (out != null) try {
                out.close();
            } catch (IOException e) {
                e.printStackTrace(System.err);
            }
        }

        return ret;
    }

<<<<<<< HEAD
    
    private Vector<OCFile> getFolderContent(long parentId, boolean onlyOnDevice) {
=======

    private Vector<OCFile> getFolderContent(long parentId/*, boolean onlyOnDevice*/) {
>>>>>>> ce841a3c

        Vector<OCFile> ret = new Vector<OCFile>();

        Uri req_uri = Uri.withAppendedPath(
                ProviderTableMeta.CONTENT_URI_DIR,
                String.valueOf(parentId));
        Cursor c = null;

        if (getContentProviderClient() != null) {
            try {
                c = getContentProviderClient().query(req_uri, null,
                        ProviderTableMeta.FILE_PARENT + "=?",
                        new String[]{String.valueOf(parentId)}, null);
            } catch (RemoteException e) {
                Log_OC.e(TAG, e.getMessage());
                return ret;
            }
        } else {
            c = getContentResolver().query(req_uri, null,
                    ProviderTableMeta.FILE_PARENT + "=?",
                    new String[]{String.valueOf(parentId)}, null);
        }

        if (c.moveToFirst()) {
            do {
                OCFile child = createFileInstance(c);
<<<<<<< HEAD
                 if (child.isFolder() || !onlyOnDevice || onlyOnDevice && child.isDown()){
                    ret.add(child);
                 }
=======
                // TODO Enable when "On Device" is recovered ?
                // if (child.isFolder() || !onlyOnDevice || onlyOnDevice && child.isDown()){
                ret.add(child);
                // }
>>>>>>> ce841a3c
            } while (c.moveToNext());
        }

        c.close();

        Collections.sort(ret);

        return ret;
    }


    private OCFile createRootDir() {
        OCFile file = new OCFile(OCFile.ROOT_PATH);
        file.setMimetype("DIR");
        file.setParentId(FileDataStorageManager.ROOT_PARENT_ID);
        saveFile(file);
        return file;
    }

    private boolean fileExists(String cmp_key, String value) {
        Cursor c;
        if (getContentResolver() != null) {
            c = getContentResolver()
                    .query(ProviderTableMeta.CONTENT_URI,
                            null,
                            cmp_key + "=? AND "
                                    + ProviderTableMeta.FILE_ACCOUNT_OWNER
                                    + "=?",
                            new String[]{value, mAccount.name}, null);
        } else {
            try {
                c = getContentProviderClient().query(
                        ProviderTableMeta.CONTENT_URI,
                        null,
                        cmp_key + "=? AND "
                                + ProviderTableMeta.FILE_ACCOUNT_OWNER + "=?",
                        new String[]{value, mAccount.name}, null);
            } catch (RemoteException e) {
                Log_OC.e(TAG,
                        "Couldn't determine file existance, assuming non existance: "
                                + e.getMessage());
                return false;
            }
        }
        boolean retval = c.moveToFirst();
        c.close();
        return retval;
    }

    private Cursor getCursorForValue(String key, String value) {
        Cursor c = null;
        if (getContentResolver() != null) {
            c = getContentResolver()
                    .query(ProviderTableMeta.CONTENT_URI,
                            null,
                            key + "=? AND "
                                    + ProviderTableMeta.FILE_ACCOUNT_OWNER
                                    + "=?",
                            new String[]{value, mAccount.name}, null);
        } else {
            try {
                c = getContentProviderClient().query(
                        ProviderTableMeta.CONTENT_URI,
                        null,
                        key + "=? AND " + ProviderTableMeta.FILE_ACCOUNT_OWNER
                                + "=?", new String[]{value, mAccount.name},
                        null);
            } catch (RemoteException e) {
                Log_OC.e(TAG, "Could not get file details: " + e.getMessage());
                c = null;
            }
        }
        return c;
    }


    private OCFile createFileInstance(Cursor c) {
        OCFile file = null;
        if (c != null) {
            file = new OCFile(c.getString(c
                    .getColumnIndex(ProviderTableMeta.FILE_PATH)));
            file.setFileId(c.getLong(c.getColumnIndex(ProviderTableMeta._ID)));
            file.setParentId(c.getLong(c
                    .getColumnIndex(ProviderTableMeta.FILE_PARENT)));
            file.setMimetype(c.getString(c
                    .getColumnIndex(ProviderTableMeta.FILE_CONTENT_TYPE)));
            if (!file.isFolder()) {
                file.setStoragePath(c.getString(c
                        .getColumnIndex(ProviderTableMeta.FILE_STORAGE_PATH)));
                if (file.getStoragePath() == null) {
                    // try to find existing file and bind it with current account; 
                    // with the current update of SynchronizeFolderOperation, this won't be 
                    // necessary anymore after a full synchronization of the account
                    File f = new File(FileStorageUtils.getDefaultSavePathFor(mAccount.name, file));
                    if (f.exists()) {
                        file.setStoragePath(f.getAbsolutePath());
                        file.setLastSyncDateForData(f.lastModified());
                    }
                }
            }
            file.setFileLength(c.getLong(c
                    .getColumnIndex(ProviderTableMeta.FILE_CONTENT_LENGTH)));
            file.setCreationTimestamp(c.getLong(c
                    .getColumnIndex(ProviderTableMeta.FILE_CREATION)));
            file.setModificationTimestamp(c.getLong(c
                    .getColumnIndex(ProviderTableMeta.FILE_MODIFIED)));
            file.setModificationTimestampAtLastSyncForData(c.getLong(c
                    .getColumnIndex(ProviderTableMeta.FILE_MODIFIED_AT_LAST_SYNC_FOR_DATA)));
            file.setLastSyncDateForProperties(c.getLong(c
                    .getColumnIndex(ProviderTableMeta.FILE_LAST_SYNC_DATE)));
            file.setLastSyncDateForData(c.getLong(c.
                    getColumnIndex(ProviderTableMeta.FILE_LAST_SYNC_DATE_FOR_DATA)));
            file.setFavorite(c.getInt(
                    c.getColumnIndex(ProviderTableMeta.FILE_KEEP_IN_SYNC)) == 1 ? true : false);
            file.setEtag(c.getString(c.getColumnIndex(ProviderTableMeta.FILE_ETAG)));
            file.setShareViaLink(c.getInt(
                    c.getColumnIndex(ProviderTableMeta.FILE_SHARED_VIA_LINK)) == 1 ? true : false);
            file.setShareWithSharee(c.getInt(
                    c.getColumnIndex(ProviderTableMeta.FILE_SHARED_WITH_SHAREE)) == 1 ? true : false);
            file.setPublicLink(c.getString(c.getColumnIndex(ProviderTableMeta.FILE_PUBLIC_LINK)));
            file.setPermissions(c.getString(c.getColumnIndex(ProviderTableMeta.FILE_PERMISSIONS)));
            file.setRemoteId(c.getString(c.getColumnIndex(ProviderTableMeta.FILE_REMOTE_ID)));
            file.setNeedsUpdateThumbnail(c.getInt(
                    c.getColumnIndex(ProviderTableMeta.FILE_UPDATE_THUMBNAIL)) == 1 ? true : false);
            file.setDownloading(c.getInt(
                    c.getColumnIndex(ProviderTableMeta.FILE_IS_DOWNLOADING)) == 1 ? true : false);
            file.setEtagInConflict(c.getString(c.getColumnIndex(ProviderTableMeta.FILE_ETAG_IN_CONFLICT)));

        }
        return file;
    }

    // Methods for Shares
    public boolean saveShare(OCShare share) {
        boolean overriden = false;
        ContentValues cv = new ContentValues();
        cv.put(ProviderTableMeta.OCSHARES_FILE_SOURCE, share.getFileSource());
        cv.put(ProviderTableMeta.OCSHARES_ITEM_SOURCE, share.getItemSource());
        cv.put(ProviderTableMeta.OCSHARES_SHARE_TYPE, share.getShareType().getValue());
        cv.put(ProviderTableMeta.OCSHARES_SHARE_WITH, share.getShareWith());
        cv.put(ProviderTableMeta.OCSHARES_PATH, share.getPath());
        cv.put(ProviderTableMeta.OCSHARES_PERMISSIONS, share.getPermissions());
        cv.put(ProviderTableMeta.OCSHARES_SHARED_DATE, share.getSharedDate());
        cv.put(ProviderTableMeta.OCSHARES_EXPIRATION_DATE, share.getExpirationDate());
        cv.put(ProviderTableMeta.OCSHARES_TOKEN, share.getToken());
        cv.put(
                ProviderTableMeta.OCSHARES_SHARE_WITH_DISPLAY_NAME,
                share.getSharedWithDisplayName()
        );
        cv.put(ProviderTableMeta.OCSHARES_IS_DIRECTORY, share.isFolder() ? 1 : 0);
        cv.put(ProviderTableMeta.OCSHARES_USER_ID, share.getUserId());
        cv.put(ProviderTableMeta.OCSHARES_ID_REMOTE_SHARED, share.getIdRemoteShared());
        cv.put(ProviderTableMeta.OCSHARES_ACCOUNT_OWNER, mAccount.name);

        if (shareExists(share.getIdRemoteShared())) {// for renamed files; no more delete and create
            overriden = true;
            if (getContentResolver() != null) {
                getContentResolver().update(ProviderTableMeta.CONTENT_URI_SHARE, cv,
                        ProviderTableMeta.OCSHARES_ID_REMOTE_SHARED + "=?",
                        new String[]{String.valueOf(share.getIdRemoteShared())});
            } else {
                try {
                    getContentProviderClient().update(ProviderTableMeta.CONTENT_URI_SHARE,
                            cv, ProviderTableMeta.OCSHARES_ID_REMOTE_SHARED + "=?",
                            new String[]{String.valueOf(share.getIdRemoteShared())});
                } catch (RemoteException e) {
                    Log_OC.e(TAG,
                            "Fail to insert insert file to database "
                                    + e.getMessage());
                }
            }
        } else {
            Uri result_uri = null;
            if (getContentResolver() != null) {
                result_uri = getContentResolver().insert(
                        ProviderTableMeta.CONTENT_URI_SHARE, cv);
            } else {
                try {
                    result_uri = getContentProviderClient().insert(
                            ProviderTableMeta.CONTENT_URI_SHARE, cv);
                } catch (RemoteException e) {
                    Log_OC.e(TAG,
                            "Fail to insert insert file to database "
                                    + e.getMessage());
                }
            }
            if (result_uri != null) {
                long new_id = Long.parseLong(result_uri.getPathSegments()
                        .get(1));
                share.setId(new_id);
            }
        }

        return overriden;
    }


    public OCShare getFirstShareByPathAndType(String path, ShareType type, String shareWith) {
        Cursor c = null;

        String selection = ProviderTableMeta.OCSHARES_PATH + "=? AND "
                + ProviderTableMeta.OCSHARES_SHARE_TYPE + "=? AND "
                + ProviderTableMeta.OCSHARES_SHARE_WITH + "=? AND "
                + ProviderTableMeta.OCSHARES_ACCOUNT_OWNER + "=?" ;

        String [] selectionArgs =  new String[]{path, Integer.toString(type.getValue()),
                shareWith, mAccount.name};

        if (getContentResolver() != null) {
            c = getContentResolver().query(
                    ProviderTableMeta.CONTENT_URI_SHARE,
                    null,
                    selection, selectionArgs,
                    null);
        } else {
            try {
                c = getContentProviderClient().query(
                        ProviderTableMeta.CONTENT_URI_SHARE,
                        null,
                        selection, selectionArgs,
                        null);

            } catch (RemoteException e) {
                Log_OC.e(TAG, "Could not get file details: " + e.getMessage());
                c = null;
            }
        }
        OCShare share = null;
        if (c.moveToFirst()) {
            share = createShareInstance(c);
        }
        c.close();
        return share;
    }

    private OCShare createShareInstance(Cursor c) {
        OCShare share = null;
        if (c != null) {
            share = new OCShare(c.getString(c
                    .getColumnIndex(ProviderTableMeta.OCSHARES_PATH)));
            share.setId(c.getLong(c.getColumnIndex(ProviderTableMeta._ID)));
            share.setFileSource(c.getLong(c
                    .getColumnIndex(ProviderTableMeta.OCSHARES_ITEM_SOURCE)));
            share.setShareType(ShareType.fromValue(c.getInt(c
                    .getColumnIndex(ProviderTableMeta.OCSHARES_SHARE_TYPE))));
            share.setShareWith(c.getString(c
                    .getColumnIndex(ProviderTableMeta.OCSHARES_SHARE_WITH)));
            share.setPermissions(c.getInt(c
                    .getColumnIndex(ProviderTableMeta.OCSHARES_PERMISSIONS)));
            share.setSharedDate(c.getLong(c
                    .getColumnIndex(ProviderTableMeta.OCSHARES_SHARED_DATE)));
            share.setExpirationDate(c.getLong(c
                    .getColumnIndex(ProviderTableMeta.OCSHARES_EXPIRATION_DATE)));
            share.setToken(c.getString(c
                    .getColumnIndex(ProviderTableMeta.OCSHARES_TOKEN)));
            share.setSharedWithDisplayName(c.getString(c
                    .getColumnIndex(ProviderTableMeta.OCSHARES_SHARE_WITH_DISPLAY_NAME)));
            share.setIsFolder(c.getInt(
                    c.getColumnIndex(ProviderTableMeta.OCSHARES_IS_DIRECTORY)) == 1);
            share.setUserId(c.getLong(c.getColumnIndex(ProviderTableMeta.OCSHARES_USER_ID)));
            share.setIdRemoteShared(c.getLong(
                    c.getColumnIndex(ProviderTableMeta.OCSHARES_ID_REMOTE_SHARED)));
        }
        return share;
    }

    private boolean shareExists(String cmp_key, String value) {
        Cursor c;
        if (getContentResolver() != null) {
            c = getContentResolver()
                    .query(ProviderTableMeta.CONTENT_URI_SHARE,
                            null,
                            cmp_key + "=? AND "
                                    + ProviderTableMeta.OCSHARES_ACCOUNT_OWNER
                                    + "=?",
                            new String[]{value, mAccount.name}, null);
        } else {
            try {
                c = getContentProviderClient().query(
                        ProviderTableMeta.CONTENT_URI_SHARE,
                        null,
                        cmp_key + "=? AND "
                                + ProviderTableMeta.OCSHARES_ACCOUNT_OWNER + "=?",
                        new String[]{value, mAccount.name}, null);
            } catch (RemoteException e) {
                Log_OC.e(TAG,
                        "Couldn't determine file existance, assuming non existance: "
                                + e.getMessage());
                return false;
            }
        }
        boolean retval = c.moveToFirst();
        c.close();
        return retval;
    }

    private boolean shareExists(long remoteId) {
        return shareExists(ProviderTableMeta.OCSHARES_ID_REMOTE_SHARED, String.valueOf(remoteId));
    }

    private void resetShareFlagsInAllFiles() {
        ContentValues cv = new ContentValues();
        cv.put(ProviderTableMeta.FILE_SHARED_VIA_LINK, false);
        cv.put(ProviderTableMeta.FILE_SHARED_WITH_SHAREE, false);
        cv.put(ProviderTableMeta.FILE_PUBLIC_LINK, "");
        String where = ProviderTableMeta.FILE_ACCOUNT_OWNER + "=?";
        String[] whereArgs = new String[]{mAccount.name};

        if (getContentResolver() != null) {
            getContentResolver().update(ProviderTableMeta.CONTENT_URI, cv, where, whereArgs);

        } else {
            try {
                getContentProviderClient().update(ProviderTableMeta.CONTENT_URI, cv, where,
                        whereArgs);
            } catch (RemoteException e) {
                Log_OC.e(TAG, "Exception in resetShareFlagsInAllFiles" + e.getMessage());
            }
        }
    }

    private void resetShareFlagsInFolder(OCFile folder) {
        ContentValues cv = new ContentValues();
        cv.put(ProviderTableMeta.FILE_SHARED_VIA_LINK, false);
        cv.put(ProviderTableMeta.FILE_SHARED_WITH_SHAREE, false);
        cv.put(ProviderTableMeta.FILE_PUBLIC_LINK, "");
        String where = ProviderTableMeta.FILE_ACCOUNT_OWNER + "=? AND " +
                ProviderTableMeta.FILE_PARENT + "=?";
        String [] whereArgs = new String[] { mAccount.name , String.valueOf(folder.getFileId()) };

        if (getContentResolver() != null) {
            getContentResolver().update(ProviderTableMeta.CONTENT_URI, cv, where, whereArgs);

        } else {
            try {
                getContentProviderClient().update(ProviderTableMeta.CONTENT_URI, cv, where,
                        whereArgs);
            } catch (RemoteException e) {
                Log_OC.e(TAG, "Exception in resetShareFlagsInFolder " + e.getMessage());
            }
        }
    }

    private void resetShareFlagInAFile(String filePath){
        ContentValues cv = new ContentValues();
        cv.put(ProviderTableMeta.FILE_SHARED_VIA_LINK, false);
        cv.put(ProviderTableMeta.FILE_SHARED_WITH_SHAREE, false);
        cv.put(ProviderTableMeta.FILE_PUBLIC_LINK, "");
        String where = ProviderTableMeta.FILE_ACCOUNT_OWNER + "=? AND " +
                ProviderTableMeta.FILE_PATH+ "=?";
        String [] whereArgs = new String[] { mAccount.name , filePath };

        if (getContentResolver() != null) {
            getContentResolver().update(ProviderTableMeta.CONTENT_URI, cv, where, whereArgs);

        } else {
            try {
                getContentProviderClient().update(ProviderTableMeta.CONTENT_URI, cv, where,
                        whereArgs);
            } catch (RemoteException e) {
                Log_OC.e(TAG, "Exception in resetShareFlagsInFolder " + e.getMessage());
            }
        }
    }

    private void cleanShares() {
        String where = ProviderTableMeta.OCSHARES_ACCOUNT_OWNER + "=?";
        String[] whereArgs = new String[]{mAccount.name};

        if (getContentResolver() != null) {
            getContentResolver().delete(ProviderTableMeta.CONTENT_URI_SHARE, where, whereArgs);

        } else {
            try {
                getContentProviderClient().delete(ProviderTableMeta.CONTENT_URI_SHARE, where,
                        whereArgs);
            } catch (RemoteException e) {
                Log_OC.e(TAG, "Exception in cleanShares" + e.getMessage());
            }
        }
    }

    public void saveShares(Collection<OCShare> shares) {
        cleanShares();
        if (shares != null) {
            ArrayList<ContentProviderOperation> operations =
                    new ArrayList<ContentProviderOperation>(shares.size());

            // prepare operations to insert or update files to save in the given folder
            for (OCShare share : shares) {
                ContentValues cv = new ContentValues();
                cv.put(ProviderTableMeta.OCSHARES_FILE_SOURCE, share.getFileSource());
                cv.put(ProviderTableMeta.OCSHARES_ITEM_SOURCE, share.getItemSource());
                cv.put(ProviderTableMeta.OCSHARES_SHARE_TYPE, share.getShareType().getValue());
                cv.put(ProviderTableMeta.OCSHARES_SHARE_WITH, share.getShareWith());
                cv.put(ProviderTableMeta.OCSHARES_PATH, share.getPath());
                cv.put(ProviderTableMeta.OCSHARES_PERMISSIONS, share.getPermissions());
                cv.put(ProviderTableMeta.OCSHARES_SHARED_DATE, share.getSharedDate());
                cv.put(ProviderTableMeta.OCSHARES_EXPIRATION_DATE, share.getExpirationDate());
                cv.put(ProviderTableMeta.OCSHARES_TOKEN, share.getToken());
                cv.put(
                        ProviderTableMeta.OCSHARES_SHARE_WITH_DISPLAY_NAME,
                        share.getSharedWithDisplayName()
                );
                cv.put(ProviderTableMeta.OCSHARES_IS_DIRECTORY, share.isFolder() ? 1 : 0);
                cv.put(ProviderTableMeta.OCSHARES_USER_ID, share.getUserId());
                cv.put(ProviderTableMeta.OCSHARES_ID_REMOTE_SHARED, share.getIdRemoteShared());
                cv.put(ProviderTableMeta.OCSHARES_ACCOUNT_OWNER, mAccount.name);

                if (shareExists(share.getIdRemoteShared())) {
                    // updating an existing file
                    operations.add(
                            ContentProviderOperation.newUpdate(ProviderTableMeta.CONTENT_URI_SHARE).
                                    withValues(cv).
                                    withSelection(ProviderTableMeta.OCSHARES_ID_REMOTE_SHARED + "=?",
                                            new String[]{String.valueOf(share.getIdRemoteShared())})
                                    .build());
                } else {
                    // adding a new file
                    operations.add(
                            ContentProviderOperation.newInsert(ProviderTableMeta.CONTENT_URI_SHARE).
                                    withValues(cv).
                                    build()
                    );
                }
            }

            // apply operations in batch
            if (operations.size() > 0) {
                @SuppressWarnings("unused")
                ContentProviderResult[] results = null;
                Log_OC.d(TAG, "Sending " + operations.size() +
                        " operations to FileContentProvider");
                try {
                    if (getContentResolver() != null) {
                        results = getContentResolver().applyBatch(MainApp.getAuthority(),
                                operations);
                    } else {
                        results = getContentProviderClient().applyBatch(operations);
                    }

                } catch (OperationApplicationException e) {
                    Log_OC.e(TAG, "Exception in batch of operations " + e.getMessage());

                } catch (RemoteException e) {
                    Log_OC.e(TAG, "Exception in batch of operations  " + e.getMessage());
                }
            }
        }

    }

    public void updateSharedFiles(Collection<OCFile> sharedFiles) {
        resetShareFlagsInAllFiles();

        if (sharedFiles != null) {
            ArrayList<ContentProviderOperation> operations =
                    new ArrayList<ContentProviderOperation>(sharedFiles.size());

            // prepare operations to insert or update files to save in the given folder
            for (OCFile file : sharedFiles) {
                ContentValues cv = new ContentValues();
                cv.put(ProviderTableMeta.FILE_MODIFIED, file.getModificationTimestamp());
                cv.put(
                        ProviderTableMeta.FILE_MODIFIED_AT_LAST_SYNC_FOR_DATA,
                        file.getModificationTimestampAtLastSyncForData()
                );
                cv.put(ProviderTableMeta.FILE_CREATION, file.getCreationTimestamp());
                cv.put(ProviderTableMeta.FILE_CONTENT_LENGTH, file.getFileLength());
                cv.put(ProviderTableMeta.FILE_CONTENT_TYPE, file.getMimetype());
                cv.put(ProviderTableMeta.FILE_NAME, file.getFileName());
                cv.put(ProviderTableMeta.FILE_PARENT, file.getParentId());
                cv.put(ProviderTableMeta.FILE_PATH, file.getRemotePath());
                if (!file.isFolder()) {
                    cv.put(ProviderTableMeta.FILE_STORAGE_PATH, file.getStoragePath());
                }
                cv.put(ProviderTableMeta.FILE_ACCOUNT_OWNER, mAccount.name);
                cv.put(ProviderTableMeta.FILE_LAST_SYNC_DATE, file.getLastSyncDateForProperties());
                cv.put(
                        ProviderTableMeta.FILE_LAST_SYNC_DATE_FOR_DATA,
                        file.getLastSyncDateForData()
                );
                cv.put(ProviderTableMeta.FILE_KEEP_IN_SYNC, file.isFavorite() ? 1 : 0);
                cv.put(ProviderTableMeta.FILE_ETAG, file.getEtag());
                cv.put(ProviderTableMeta.FILE_SHARED_VIA_LINK, file.isSharedViaLink() ? 1 : 0);
                cv.put(ProviderTableMeta.FILE_SHARED_WITH_SHAREE, file.isSharedWithSharee() ? 1 : 0);
                cv.put(ProviderTableMeta.FILE_PUBLIC_LINK, file.getPublicLink());
                cv.put(ProviderTableMeta.FILE_PERMISSIONS, file.getPermissions());
                cv.put(ProviderTableMeta.FILE_REMOTE_ID, file.getRemoteId());
                cv.put(
                        ProviderTableMeta.FILE_UPDATE_THUMBNAIL,
                        file.needsUpdateThumbnail() ? 1 : 0
                );
                cv.put(
                        ProviderTableMeta.FILE_IS_DOWNLOADING,
                        file.isDownloading() ? 1 : 0
                );
                cv.put(ProviderTableMeta.FILE_ETAG_IN_CONFLICT, file.getEtagInConflict());

                boolean existsByPath = fileExists(file.getRemotePath());
                if (existsByPath || fileExists(file.getFileId())) {
                    // updating an existing file
                    operations.add(
                            ContentProviderOperation.newUpdate(ProviderTableMeta.CONTENT_URI).
                                    withValues(cv).
                                    withSelection(ProviderTableMeta._ID + "=?",
                                            new String[]{String.valueOf(file.getFileId())})
                                    .build());

                } else {
                    // adding a new file
                    operations.add(
                            ContentProviderOperation.newInsert(ProviderTableMeta.CONTENT_URI).
                                    withValues(cv).
                                    build()
                    );
                }
            }

            // apply operations in batch
            if (operations.size() > 0) {
                @SuppressWarnings("unused")
                ContentProviderResult[] results = null;
                Log_OC.d(TAG, "Sending " + operations.size() +
                        " operations to FileContentProvider");
                try {
                    if (getContentResolver() != null) {
                        results = getContentResolver().applyBatch(MainApp.getAuthority(), operations);
                    } else {
                        results = getContentProviderClient().applyBatch(operations);
                    }

                } catch (OperationApplicationException e) {
                    Log_OC.e(TAG, "Exception in batch of operations " + e.getMessage());

                } catch (RemoteException e) {
                    Log_OC.e(TAG, "Exception in batch of operations  " + e.getMessage());
                }
            }
        }

    }

    public void removeShare(OCShare share) {
        Uri share_uri = ProviderTableMeta.CONTENT_URI_SHARE;
        String where = ProviderTableMeta.OCSHARES_ACCOUNT_OWNER + "=?" + " AND " +
                ProviderTableMeta._ID + "=?";
        String [] whereArgs = new String[]{mAccount.name, Long.toString(share.getId())};
        if (getContentProviderClient() != null) {
            try {
                getContentProviderClient().delete(share_uri, where, whereArgs);
            } catch (RemoteException e) {
                e.printStackTrace();
            }
        } else {
            getContentResolver().delete(share_uri, where, whereArgs);
        }
    }

    public void saveSharesDB(ArrayList<OCShare> shares) {
        ArrayList<ContentProviderOperation> operations = new ArrayList<ContentProviderOperation>();

        // Reset flags & Remove shares for this files
        String filePath = "";
        for (OCShare share: shares) {
            if (filePath != share.getPath()){
                filePath = share.getPath();
                resetShareFlagInAFile(filePath);
                operations = prepareRemoveSharesInFile(filePath, operations);
            }
        }

       // Add operations to insert shares
       operations = prepareInsertShares(shares, operations);

        // apply operations in batch
        if (operations.size() > 0) {
            Log_OC.d(TAG, "Sending " + operations.size() + " operations to FileContentProvider");
            try {
                if (getContentResolver() != null) {
                    getContentResolver().applyBatch(MainApp.getAuthority(), operations);

                } else {
                    getContentProviderClient().applyBatch(operations);
                }

            } catch (OperationApplicationException e) {
                Log_OC.e(TAG, "Exception in batch of operations " + e.getMessage());

            } catch (RemoteException e) {
                Log_OC.e(TAG, "Exception in batch of operations  " + e.getMessage());
            }
        }

//        // TODO: review if it is needed
//        // Update shared files
//        ArrayList<OCFile> sharedFiles = new ArrayList<OCFile>();
//
//        for (OCShare share : shares) {
//            // Get the path
//            String path = share.getPath();
//            if (share.isFolder()) {
//                path = path + FileUtils.PATH_SEPARATOR;
//            }
//
//            // Update OCFile with data from share: ShareByLink, publicLink and
//            OCFile file = getFileByPath(path);
//            if (file != null) {
//                if (share.getShareType().equals(ShareType.PUBLIC_LINK)) {
//                    file.setShareViaLink(true);
//                    sharedFiles.add(file);
//                }
//            }
//        }
//
//        // TODO: Review
//        updateSharedFiles(sharedFiles);
    }


    public void saveSharesInFolder(ArrayList<OCShare> shares, OCFile folder) {
        resetShareFlagsInFolder(folder);
        ArrayList<ContentProviderOperation> operations = new ArrayList<ContentProviderOperation>();
        operations = prepareRemoveSharesInFolder(folder, operations);

        if (shares != null) {
            // prepare operations to insert or update files to save in the given folder
            operations = prepareInsertShares(shares, operations);
        }

        // apply operations in batch
        if (operations.size() > 0) {
            Log_OC.d(TAG, "Sending " + operations.size() + " operations to FileContentProvider");
            try {
                if (getContentResolver() != null) {
                    getContentResolver().applyBatch(MainApp.getAuthority(), operations);

                } else {
                    getContentProviderClient().applyBatch(operations);
                }

            } catch (OperationApplicationException e) {
                Log_OC.e(TAG, "Exception in batch of operations " + e.getMessage());

            } catch (RemoteException e) {

            }
        }

    }

    /**
     * Prepare operations to insert or update files to save in the given folder
     * @param shares        List of shares to insert
     * @param operations    List of operations
     * @return
     */
    private ArrayList<ContentProviderOperation> prepareInsertShares(
            ArrayList<OCShare> shares, ArrayList<ContentProviderOperation> operations) {

        if (shares != null) {
            // prepare operations to insert or update files to save in the given folder
            for (OCShare share : shares) {
                ContentValues cv = new ContentValues();
                cv.put(ProviderTableMeta.OCSHARES_FILE_SOURCE, share.getFileSource());
                cv.put(ProviderTableMeta.OCSHARES_ITEM_SOURCE, share.getItemSource());
                cv.put(ProviderTableMeta.OCSHARES_SHARE_TYPE, share.getShareType().getValue());
                cv.put(ProviderTableMeta.OCSHARES_SHARE_WITH, share.getShareWith());
                cv.put(ProviderTableMeta.OCSHARES_PATH, share.getPath());
                cv.put(ProviderTableMeta.OCSHARES_PERMISSIONS, share.getPermissions());
                cv.put(ProviderTableMeta.OCSHARES_SHARED_DATE, share.getSharedDate());
                cv.put(ProviderTableMeta.OCSHARES_EXPIRATION_DATE, share.getExpirationDate());
                cv.put(ProviderTableMeta.OCSHARES_TOKEN, share.getToken());
                cv.put(
                        ProviderTableMeta.OCSHARES_SHARE_WITH_DISPLAY_NAME,
                        share.getSharedWithDisplayName()
                );
                cv.put(ProviderTableMeta.OCSHARES_IS_DIRECTORY, share.isFolder() ? 1 : 0);
                cv.put(ProviderTableMeta.OCSHARES_USER_ID, share.getUserId());
                cv.put(ProviderTableMeta.OCSHARES_ID_REMOTE_SHARED, share.getIdRemoteShared());
                cv.put(ProviderTableMeta.OCSHARES_ACCOUNT_OWNER, mAccount.name);

                // adding a new share resource
                operations.add(
                        ContentProviderOperation.newInsert(ProviderTableMeta.CONTENT_URI_SHARE).
                                withValues(cv).
                                build()
                );
            }
        }
        return operations;
    }

    private ArrayList<ContentProviderOperation> prepareRemoveSharesInFolder(
            OCFile folder, ArrayList<ContentProviderOperation> preparedOperations) {
        if (folder != null) {
            String where = ProviderTableMeta.OCSHARES_PATH + "=?" + " AND "
                    + ProviderTableMeta.OCSHARES_ACCOUNT_OWNER + "=?";
            String [] whereArgs = new String[]{ "", mAccount.name };

<<<<<<< HEAD
            Vector<OCFile> files = getFolderContent(folder, false);
            
=======
            // TODO Enable when "On Device" is recovered ?
            Vector<OCFile> files = getFolderContent(folder /*, false*/);

>>>>>>> ce841a3c
            for (OCFile file : files) {
                whereArgs[0] = file.getRemotePath();
                preparedOperations.add(
                        ContentProviderOperation.newDelete(ProviderTableMeta.CONTENT_URI_SHARE).
                                withSelection(where, whereArgs).
                                build()
                );
            }
        }
        return preparedOperations;

    }

    private ArrayList<ContentProviderOperation> prepareRemoveSharesInFile(
            String filePath, ArrayList<ContentProviderOperation> preparedOperations) {

        String where = ProviderTableMeta.OCSHARES_PATH + "=?" + " AND "
                + ProviderTableMeta.OCSHARES_ACCOUNT_OWNER + "=?";
        String[] whereArgs = new String[]{filePath, mAccount.name};

        preparedOperations.add(
                ContentProviderOperation.newDelete(ProviderTableMeta.CONTENT_URI_SHARE).
                        withSelection(where, whereArgs).
                        build()
        );

        return preparedOperations;

    }

    public ArrayList<OCShare> getSharesWithForAFile(String filePath, String accountName){
        // Condition
        String where = ProviderTableMeta.OCSHARES_PATH + "=?" + " AND "
                + ProviderTableMeta.OCSHARES_ACCOUNT_OWNER + "=?"+ "AND"
                + " (" + ProviderTableMeta.OCSHARES_SHARE_TYPE + "=? OR "
                + ProviderTableMeta.OCSHARES_SHARE_TYPE +  "=? ) ";
        String [] whereArgs = new String[]{ filePath, accountName ,
                Integer.toString(ShareType.USER.getValue()),
                Integer.toString(ShareType.GROUP.getValue()) };

        Cursor c = null;
        if (getContentResolver() != null) {
            c = getContentResolver().query(
                    ProviderTableMeta.CONTENT_URI_SHARE,
                    null, where, whereArgs, null);
        } else {
            try {
                c = getContentProviderClient().query(
                        ProviderTableMeta.CONTENT_URI_SHARE,
                        null, where, whereArgs, null);

            } catch (RemoteException e) {
                Log_OC.e(TAG, "Could not get list of shares with: " + e.getMessage());
                c = null;
            }
        }
        ArrayList<OCShare> shares = new ArrayList<OCShare>();
        OCShare share = null;
        if (c.moveToFirst()) {
            do {
                share = createShareInstance(c);
                shares.add(share);
                // }
            } while (c.moveToNext());
        }
        c.close();

        return shares;
    }

    public static void triggerMediaScan(String path) {
        Intent intent = new Intent(Intent.ACTION_MEDIA_SCANNER_SCAN_FILE);
        intent.setData(Uri.fromFile(new File(path)));
        MainApp.getAppContext().sendBroadcast(intent);
    }

    public void deleteFileInMediaScan(String path) {

        String mimetypeString = FileStorageUtils.getMimeTypeFromName(path);
        ContentResolver contentResolver = getContentResolver();

        if (contentResolver != null) {
            if (mimetypeString.startsWith("image/")) {
                // Images
                contentResolver.delete(MediaStore.Images.Media.EXTERNAL_CONTENT_URI,
                        MediaStore.Images.Media.DATA + "=?", new String[]{path});
            } else if (mimetypeString.startsWith("audio/")) {
                // Audio
                contentResolver.delete(MediaStore.Audio.Media.EXTERNAL_CONTENT_URI,
                        MediaStore.Audio.Media.DATA + "=?", new String[]{path});
            } else if (mimetypeString.startsWith("video/")) {
                // Video
                contentResolver.delete(MediaStore.Video.Media.EXTERNAL_CONTENT_URI,
                        MediaStore.Video.Media.DATA + "=?", new String[]{path});
            }
        } else {
            ContentProviderClient contentProviderClient = getContentProviderClient();
            try {
                if (mimetypeString.startsWith("image/")) {
                    // Images
                    contentProviderClient.delete(MediaStore.Images.Media.EXTERNAL_CONTENT_URI,
                            MediaStore.Images.Media.DATA + "=?", new String[]{path});
                } else if (mimetypeString.startsWith("audio/")) {
                    // Audio
                    contentProviderClient.delete(MediaStore.Audio.Media.EXTERNAL_CONTENT_URI,
                            MediaStore.Audio.Media.DATA + "=?", new String[]{path});
                } else if (mimetypeString.startsWith("video/")) {
                    // Video
                    contentProviderClient.delete(MediaStore.Video.Media.EXTERNAL_CONTENT_URI,
                            MediaStore.Video.Media.DATA + "=?", new String[]{path});
                }
            } catch (RemoteException e) {
                Log_OC.e(TAG, "Exception deleting media file in MediaStore " + e.getMessage());
            }
        }

    }

    public void saveConflict(OCFile file, String etagInConflict) {
        if (!file.isDown()) {
            etagInConflict = null;
        }
        ContentValues cv = new ContentValues();
        cv.put(ProviderTableMeta.FILE_ETAG_IN_CONFLICT, etagInConflict);
        int updated = 0;
        if (getContentResolver() != null) {
            updated = getContentResolver().update(
                    ProviderTableMeta.CONTENT_URI_FILE,
                    cv,
                    ProviderTableMeta._ID + "=?",
                    new String[] { String.valueOf(file.getFileId())}
            );
        } else {
            try {
                updated = getContentProviderClient().update(
                        ProviderTableMeta.CONTENT_URI_FILE,
                        cv,
                        ProviderTableMeta._ID + "=?",
                        new String[]{String.valueOf(file.getFileId())}
                );
            } catch (RemoteException e) {
                Log_OC.e(TAG, "Failed saving conflict in database " + e.getMessage());
            }
        }

        Log_OC.d(TAG, "Number of files updated with CONFLICT: " + updated);

        if (updated > 0) {
            if (etagInConflict != null) {
                /// set conflict in all ancestor folders

                long parentId = file.getParentId();
                Set<String> ancestorIds = new HashSet<String>();
                while (parentId != FileDataStorageManager.ROOT_PARENT_ID) {
                    ancestorIds.add(Long.toString(parentId));
                    parentId = getFileById(parentId).getParentId();
                }

                if (ancestorIds.size() > 0) {
                    StringBuffer whereBuffer = new StringBuffer();
                    whereBuffer.append(ProviderTableMeta._ID).append(" IN (");
                    for (int i = 0; i < ancestorIds.size() - 1; i++) {
                        whereBuffer.append("?,");
                    }
                    whereBuffer.append("?");
                    whereBuffer.append(")");

                    if (getContentResolver() != null) {
                        updated = getContentResolver().update(
                                ProviderTableMeta.CONTENT_URI_FILE,
                                cv,
                                whereBuffer.toString(),
                                ancestorIds.toArray(new String[]{})
                        );
                    } else {
                        try {
                            updated = getContentProviderClient().update(
                                    ProviderTableMeta.CONTENT_URI_FILE,
                                    cv,
                                    whereBuffer.toString(),
                                    ancestorIds.toArray(new String[]{})
                            );
                        } catch (RemoteException e) {
                            Log_OC.e(TAG, "Failed saving conflict in database " + e.getMessage());
                        }
                    }
                } // else file is ROOT folder, no parent to set in conflict

            } else {
                /// update conflict in ancestor folders
                // (not directly unset; maybe there are more conflicts below them)
                String parentPath = file.getRemotePath();
                if (parentPath.endsWith(OCFile.PATH_SEPARATOR)) {
                    parentPath = parentPath.substring(0, parentPath.length() - 1);
                }
                parentPath = parentPath.substring(0, parentPath.lastIndexOf(OCFile.PATH_SEPARATOR) + 1);

                Log_OC.d(TAG, "checking parents to remove conflict; STARTING with " + parentPath);
                while (parentPath.length() > 0) {

                    String where =
                            ProviderTableMeta.FILE_ETAG_IN_CONFLICT + " IS NOT NULL AND " +
                                    ProviderTableMeta.FILE_CONTENT_TYPE + " != 'DIR' AND " +
                                    ProviderTableMeta.FILE_ACCOUNT_OWNER + " = ? AND " +
                                    ProviderTableMeta.FILE_PATH + " LIKE ?";
                    Cursor descendentsInConflict = getContentResolver().query(
                            ProviderTableMeta.CONTENT_URI_FILE,
                            new String[]{ProviderTableMeta._ID},
                            where,
                            new String[]{mAccount.name, parentPath + "%"},
                            null
                    );
                    if (descendentsInConflict == null || descendentsInConflict.getCount() == 0) {
                        Log_OC.d(TAG, "NO MORE conflicts in " + parentPath);
                        if (getContentResolver() != null) {
                            updated = getContentResolver().update(
                                    ProviderTableMeta.CONTENT_URI_FILE,
                                    cv,
                                    ProviderTableMeta.FILE_ACCOUNT_OWNER + "=? AND " +
                                            ProviderTableMeta.FILE_PATH + "=?",
                                    new String[]{mAccount.name, parentPath}
                            );
                        } else {
                            try {
                                updated = getContentProviderClient().update(
                                        ProviderTableMeta.CONTENT_URI_FILE,
                                        cv,
                                        ProviderTableMeta.FILE_ACCOUNT_OWNER + "=? AND " +
                                                ProviderTableMeta.FILE_PATH + "=?"
                                        , new String[]{mAccount.name, parentPath}
                                );
                            } catch (RemoteException e) {
                                Log_OC.e(TAG, "Failed saving conflict in database " + e.getMessage());
                            }
                        }

                    } else {
                        Log_OC.d(TAG, "STILL " + descendentsInConflict.getCount() + " in " + parentPath);
                    }

                    if (descendentsInConflict != null) {
                        descendentsInConflict.close();
                    }

                    parentPath = parentPath.substring(0, parentPath.length() - 1);  // trim last /
                    parentPath = parentPath.substring(0, parentPath.lastIndexOf(OCFile.PATH_SEPARATOR) + 1);
                    Log_OC.d(TAG, "checking parents to remove conflict; NEXT " + parentPath);
                }
            }
        }

    }
}<|MERGE_RESOLUTION|>--- conflicted
+++ resolved
@@ -152,22 +152,12 @@
     }
 
 
-<<<<<<< HEAD
     public Vector<OCFile> getFolderImages(OCFile folder, boolean onlyOnDevice) {
         Vector<OCFile> ret = new Vector<OCFile>(); 
         if (folder != null) {
             // TODO better implementation, filtering in the access to database instead of here
             Vector<OCFile> tmp = getFolderContent(folder, onlyOnDevice);
             OCFile current = null; 
-=======
-    public Vector<OCFile> getFolderImages(OCFile folder/*, boolean onlyOnDevice*/) {
-        Vector<OCFile> ret = new Vector<OCFile>();
-        if (folder != null) {
-            // TODO better implementation, filtering in the access to database instead of here
-            // TODO Enable when "On Device" is recovered ?
-            Vector<OCFile> tmp = getFolderContent(folder/*, onlyOnDevice*/);
-            OCFile current = null;
->>>>>>> ce841a3c
             for (int i=0; i<tmp.size(); i++) {
                 current = tmp.get(i);
                 if (current.isImage()) {
@@ -757,13 +747,8 @@
         return ret;
     }
 
-<<<<<<< HEAD
     
     private Vector<OCFile> getFolderContent(long parentId, boolean onlyOnDevice) {
-=======
-
-    private Vector<OCFile> getFolderContent(long parentId/*, boolean onlyOnDevice*/) {
->>>>>>> ce841a3c
 
         Vector<OCFile> ret = new Vector<OCFile>();
 
@@ -790,16 +775,9 @@
         if (c.moveToFirst()) {
             do {
                 OCFile child = createFileInstance(c);
-<<<<<<< HEAD
                  if (child.isFolder() || !onlyOnDevice || onlyOnDevice && child.isDown()){
                     ret.add(child);
                  }
-=======
-                // TODO Enable when "On Device" is recovered ?
-                // if (child.isFolder() || !onlyOnDevice || onlyOnDevice && child.isDown()){
-                ret.add(child);
-                // }
->>>>>>> ce841a3c
             } while (c.moveToNext());
         }
 
@@ -1500,14 +1478,8 @@
                     + ProviderTableMeta.OCSHARES_ACCOUNT_OWNER + "=?";
             String [] whereArgs = new String[]{ "", mAccount.name };
 
-<<<<<<< HEAD
             Vector<OCFile> files = getFolderContent(folder, false);
             
-=======
-            // TODO Enable when "On Device" is recovered ?
-            Vector<OCFile> files = getFolderContent(folder /*, false*/);
-
->>>>>>> ce841a3c
             for (OCFile file : files) {
                 whereArgs[0] = file.getRemotePath();
                 preparedOperations.add(

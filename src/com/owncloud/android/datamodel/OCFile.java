/**
 *   ownCloud Android client application
 *
 *   Copyright (C) 2012  Bartek Przybylski
 *   Copyright (C) 2015 ownCloud Inc.
 *
 *   This program is free software: you can redistribute it and/or modify
 *   it under the terms of the GNU General Public License version 2,
 *   as published by the Free Software Foundation.
 *
 *   This program is distributed in the hope that it will be useful,
 *   but WITHOUT ANY WARRANTY; without even the implied warranty of
 *   MERCHANTABILITY or FITNESS FOR A PARTICULAR PURPOSE.  See the
 *   GNU General Public License for more details.
 *
 *   You should have received a copy of the GNU General Public License
 *   along with this program.  If not, see <http://www.gnu.org/licenses/>.
 *
 */

package com.owncloud.android.datamodel;

import android.os.Parcel;
import android.os.Parcelable;
import android.webkit.MimeTypeMap;

import com.owncloud.android.lib.common.utils.Log_OC;

import java.io.File;

import third_parties.daveKoeller.AlphanumComparator;
public class OCFile implements Parcelable, Comparable<OCFile> {

    public static final Parcelable.Creator CREATOR = new Parcelable.Creator() {
        public OCFile createFromParcel(Parcel source) {
            return new OCFile(source);
        }

        public OCFile[] newArray(int size) {
            return new OCFile[size];
        }
    };

    public static final String PATH_SEPARATOR = "/";
    public static final String ROOT_PATH = PATH_SEPARATOR;

    private static final String TAG = OCFile.class.getSimpleName();

    private long mId;
    private long mParentId;
    private long mLength;
    private long mCreationTimestamp;
    private long mModifiedTimestamp;
    private long mModifiedTimestampAtLastSyncForData;
    private String mRemotePath;
    private String mLocalPath;
    private String mMimeType;
    private boolean mNeedsUpdating;
    private long mLastSyncDateForProperties;
    private long mLastSyncDateForData;
    private boolean mFavorite;

    private String mEtag;

    private boolean mShareByLink;
    private String mPublicLink;

    private String mPermissions;
    private String mRemoteId;

    private boolean mNeedsUpdateThumbnail;

    private boolean mIsDownloading;

<<<<<<< HEAD
    private boolean mShowGridView;
=======
    private String mEtagInConflict;    // Save file etag in the server, when there is a conflict. No conflict =  null
>>>>>>> bba29647


    /**
     * Create new {@link OCFile} with given path.
     * <p/>
     * The path received must be URL-decoded. Path separator must be OCFile.PATH_SEPARATOR, and it must be the first character in 'path'.
     *
     * @param path The remote path of the file.
     */
    public OCFile(String path) {
        resetData();
        mNeedsUpdating = false;
        if (path == null || path.length() <= 0 || !path.startsWith(PATH_SEPARATOR)) {
            throw new IllegalArgumentException("Trying to create a OCFile with a non valid remote path: " + path);
        }
        mRemotePath = path;
    }

    /**
     * Reconstruct from parcel
     *
     * @param source The source parcel
     */
    private OCFile(Parcel source) {
        mId = source.readLong();
        mParentId = source.readLong();
        mLength = source.readLong();
        mCreationTimestamp = source.readLong();
        mModifiedTimestamp = source.readLong();
        mModifiedTimestampAtLastSyncForData = source.readLong();
        mRemotePath = source.readString();
        mLocalPath = source.readString();
        mMimeType = source.readString();
        mNeedsUpdating = source.readInt() == 0;
        mFavorite = source.readInt() == 1;
        mLastSyncDateForProperties = source.readLong();
        mLastSyncDateForData = source.readLong();
        mEtag = source.readString();
        mShareByLink = source.readInt() == 1;
        mPublicLink = source.readString();
        mPermissions = source.readString();
        mRemoteId = source.readString();
        mNeedsUpdateThumbnail = source.readInt() == 1;
        mIsDownloading = source.readInt() == 1;
        mEtagInConflict = source.readString();

    }

    @Override
    public void writeToParcel(Parcel dest, int flags) {
        dest.writeLong(mId);
        dest.writeLong(mParentId);
        dest.writeLong(mLength);
        dest.writeLong(mCreationTimestamp);
        dest.writeLong(mModifiedTimestamp);
        dest.writeLong(mModifiedTimestampAtLastSyncForData);
        dest.writeString(mRemotePath);
        dest.writeString(mLocalPath);
        dest.writeString(mMimeType);
        dest.writeInt(mNeedsUpdating ? 1 : 0);
        dest.writeInt(mFavorite ? 1 : 0);
        dest.writeLong(mLastSyncDateForProperties);
        dest.writeLong(mLastSyncDateForData);
        dest.writeString(mEtag);
        dest.writeInt(mShareByLink ? 1 : 0);
        dest.writeString(mPublicLink);
        dest.writeString(mPermissions);
        dest.writeString(mRemoteId);
        dest.writeInt(mNeedsUpdateThumbnail ? 1 : 0);
        dest.writeInt(mIsDownloading ? 1 : 0);
        dest.writeString(mEtagInConflict);
    }

    /**
     * Gets the ID of the file
     *
     * @return the file ID
     */
    public long getFileId() {
        return mId;
    }

    /**
     * Returns the remote path of the file on ownCloud
     *
     * @return The remote path to the file
     */
    public String getRemotePath() {
        return mRemotePath;
    }

    /**
     * Can be used to check, whether or not this file exists in the database
     * already
     *
     * @return true, if the file exists in the database
     */
    public boolean fileExists() {
        return mId != -1;
    }

    /**
     * Use this to find out if this file is a folder.
     *
     * @return true if it is a folder
     */
    public boolean isFolder() {
        return mMimeType != null && mMimeType.equals("DIR");
    }

    /**
     * Use this to check if this file is available locally
     *
     * @return true if it is
     */
    public boolean isDown() {
        if (mLocalPath != null && mLocalPath.length() > 0) {
            File file = new File(mLocalPath);
            return (file.exists());
        }
        return false;
    }

    /**
     * The path, where the file is stored locally
     *
     * @return The local path to the file
     */
    public String getStoragePath() {
        return mLocalPath;
    }

    /**
     * Can be used to set the path where the file is stored
     *
     * @param storage_path to set
     */
    public void setStoragePath(String storage_path) {
        mLocalPath = storage_path;
    }

    /**
     * Get a UNIX timestamp of the file creation time
     *
     * @return A UNIX timestamp of the time that file was created
     */
    public long getCreationTimestamp() {
        return mCreationTimestamp;
    }

    /**
     * Set a UNIX timestamp of the time the file was created
     *
     * @param creation_timestamp to set
     */
    public void setCreationTimestamp(long creation_timestamp) {
        mCreationTimestamp = creation_timestamp;
    }

    /**
     * Get a UNIX timestamp of the file modification time.
     *
     * @return A UNIX timestamp of the modification time, corresponding to the value returned by the server
     * in the last synchronization of the properties of this file.
     */
    public long getModificationTimestamp() {
        return mModifiedTimestamp;
    }

    /**
     * Set a UNIX timestamp of the time the time the file was modified.
     * <p/>
     * To update with the value returned by the server in every synchronization of the properties
     * of this file.
     *
     * @param modification_timestamp to set
     */
    public void setModificationTimestamp(long modification_timestamp) {
        mModifiedTimestamp = modification_timestamp;
    }


    /**
     * Get a UNIX timestamp of the file modification time.
     *
     * @return A UNIX timestamp of the modification time, corresponding to the value returned by the server
     * in the last synchronization of THE CONTENTS of this file.
     */
    public long getModificationTimestampAtLastSyncForData() {
        return mModifiedTimestampAtLastSyncForData;
    }

    /**
     * Set a UNIX timestamp of the time the time the file was modified.
     * <p/>
     * To update with the value returned by the server in every synchronization of THE CONTENTS
     * of this file.
     *
     * @param modificationTimestamp to set
     */
    public void setModificationTimestampAtLastSyncForData(long modificationTimestamp) {
        mModifiedTimestampAtLastSyncForData = modificationTimestamp;
    }


    /**
     * Returns the filename and "/" for the root directory
     *
     * @return The name of the file
     */
    public String getFileName() {
        File f = new File(getRemotePath());
        return f.getName().length() == 0 ? ROOT_PATH : f.getName();
    }

    /**
     * Sets the name of the file
     * <p/>
     * Does nothing if the new name is null, empty or includes "/" ; or if the file is the root
     * directory
     */
    public void setFileName(String name) {
        Log_OC.d(TAG, "OCFile name changin from " + mRemotePath);
        if (name != null && name.length() > 0 && !name.contains(PATH_SEPARATOR) &&
                !mRemotePath.equals(ROOT_PATH)) {
            String parent = (new File(getRemotePath())).getParent();
            parent = (parent.endsWith(PATH_SEPARATOR)) ? parent : parent + PATH_SEPARATOR;
            mRemotePath = parent + name;
            if (isFolder()) {
                mRemotePath += PATH_SEPARATOR;
            }
            Log_OC.d(TAG, "OCFile name changed to " + mRemotePath);
        }
    }

    /**
     * Can be used to get the Mimetype
     *
     * @return the Mimetype as a String
     */
    public String getMimetype() {
        return mMimeType;
    }

    /**
     * Used internally. Reset all file properties
     */
    private void resetData() {
        mId = -1;
        mRemotePath = null;
        mParentId = 0;
        mLocalPath = null;
        mMimeType = null;
        mLength = 0;
        mCreationTimestamp = 0;
        mModifiedTimestamp = 0;
        mModifiedTimestampAtLastSyncForData = 0;
        mLastSyncDateForProperties = 0;
        mLastSyncDateForData = 0;
        mFavorite = false;
        mNeedsUpdating = false;
        mEtag = null;
        mShareByLink = false;
        mPublicLink = null;
        mPermissions = null;
        mRemoteId = null;
        mNeedsUpdateThumbnail = false;
        mIsDownloading = false;
        mEtagInConflict = null;
    }

    /**
     * Sets the ID of the file
     *
     * @param file_id to set
     */
    public void setFileId(long file_id) {
        mId = file_id;
    }

    /**
     * Sets the Mime-Type of the
     *
     * @param mimetype to set
     */
    public void setMimetype(String mimetype) {
        mMimeType = mimetype;
    }

    /**
     * Sets the ID of the parent folder
     *
     * @param parent_id to set
     */
    public void setParentId(long parent_id) {
        mParentId = parent_id;
    }

    /**
     * Sets the file size in bytes
     *
     * @param file_len to set
     */
    public void setFileLength(long file_len) {
        mLength = file_len;
    }

    /**
     * Returns the size of the file in bytes
     *
     * @return The filesize in bytes
     */
    public long getFileLength() {
        return mLength;
    }

    /**
     * Returns the ID of the parent Folder
     *
     * @return The ID
     */
    public long getParentId() {
        return mParentId;
    }

    /**
     * Check, if this file needs updating
     *
     * @return
     */
    public boolean needsUpdatingWhileSaving() {
        return mNeedsUpdating;
    }

    public boolean needsUpdateThumbnail() {
        return mNeedsUpdateThumbnail;
    }

    public void setNeedsUpdateThumbnail(boolean needsUpdateThumbnail) {
        this.mNeedsUpdateThumbnail = needsUpdateThumbnail;
    }

    public long getLastSyncDateForProperties() {
        return mLastSyncDateForProperties;
    }

    public void setLastSyncDateForProperties(long lastSyncDate) {
        mLastSyncDateForProperties = lastSyncDate;
    }

    public long getLastSyncDateForData() {
        return mLastSyncDateForData;
    }

    public void setLastSyncDateForData(long lastSyncDate) {
        mLastSyncDateForData = lastSyncDate;
    }

    public void setFavorite(boolean favorite) {
        mFavorite = favorite;
    }

    public boolean isFavorite() {
        return mFavorite;
    }

    @Override
    public int describeContents() {
        return super.hashCode();
    }

    @Override
    public int compareTo(OCFile another) {
        if (isFolder() && another.isFolder()) {
            return getRemotePath().toLowerCase().compareTo(another.getRemotePath().toLowerCase());
        } else if (isFolder()) {
            return -1;
        } else if (another.isFolder()) {
            return 1;
        }
        return new AlphanumComparator().compare(this, another);
    }

    @Override
    public boolean equals(Object o) {
        if (o instanceof OCFile) {
            OCFile that = (OCFile) o;
            if (that != null) {
                return this.mId == that.mId;
            }
        }

        return false;
    }

    @Override
    public String toString() {
        String asString = "[id=%s, name=%s, mime=%s, downloaded=%s, local=%s, remote=%s, " +
                "parentId=%s, favorite=%s etag=%s]";
        asString = String.format(asString, Long.valueOf(mId), getFileName(), mMimeType, isDown(),
                mLocalPath, mRemotePath, Long.valueOf(mParentId), Boolean.valueOf(mFavorite),
                mEtag);
        return asString;
    }

    public String getEtag() {
        return mEtag;
    }

    public void setEtag(String etag) {
        this.mEtag = (etag != null ? etag : "");
    }

    public boolean isShareByLink() {
        return mShareByLink;
    }

    public void setShareByLink(boolean shareByLink) {
        this.mShareByLink = shareByLink;
    }

    public String getPublicLink() {
        return mPublicLink;
    }

    public void setPublicLink(String publicLink) {
        this.mPublicLink = publicLink;
    }

    public long getLocalModificationTimestamp() {
        if (mLocalPath != null && mLocalPath.length() > 0) {
            File f = new File(mLocalPath);
            return f.lastModified();
        }
        return 0;
    }

    /**
     * @return 'True' if the file contains audio
     */
    public boolean isAudio() {
        return (mMimeType != null && mMimeType.startsWith("audio/"));
    }

    /**
     * @return 'True' if the file contains video
     */
    public boolean isVideo() {
        return (mMimeType != null && mMimeType.startsWith("video/"));
    }

    /**
     * @return 'True' if the file contains an image
     */
    public boolean isImage() {
        return ((mMimeType != null && mMimeType.startsWith("image/")) ||
                getMimeTypeFromName().startsWith("image/"));
    }

    /**
     * @return 'True' if the file is simple text (e.g. not application-dependent, like .doc or .docx)
     */
    public boolean isText() {
        return ((mMimeType != null && mMimeType.startsWith("text/")) ||
                getMimeTypeFromName().startsWith("text/"));
    }

    public String getMimeTypeFromName() {
        String extension = "";
        int pos = mRemotePath.lastIndexOf('.');
        if (pos >= 0) {
            extension = mRemotePath.substring(pos + 1);
        }
        String result = MimeTypeMap.getSingleton().
                getMimeTypeFromExtension(extension.toLowerCase());
        return (result != null) ? result : "";
    }

    /**
     * @return 'True' if the file is hidden
     */
    public boolean isHidden() {
        return getFileName().startsWith(".");
    }

    public String getPermissions() {
        return mPermissions;
    }

    public void setPermissions(String permissions) {
        this.mPermissions = permissions;
    }

    public String getRemoteId() {
        return mRemoteId;
    }

    public void setRemoteId(String remoteId) {
        this.mRemoteId = remoteId;
    }

    public boolean isDownloading() {
        return mIsDownloading;
    }

    public void setDownloading(boolean isDownloading) {
        this.mIsDownloading = isDownloading;
    }

    public String getEtagInConflict() {
        return mEtagInConflict;
    }

    public void setEtagInConflict(String etagInConflict) {
        mEtagInConflict = etagInConflict;
    }
}<|MERGE_RESOLUTION|>--- conflicted
+++ resolved
@@ -72,11 +72,9 @@
 
     private boolean mIsDownloading;
 
-<<<<<<< HEAD
     private boolean mShowGridView;
-=======
+
     private String mEtagInConflict;    // Save file etag in the server, when there is a conflict. No conflict =  null
->>>>>>> bba29647
 
 
     /**

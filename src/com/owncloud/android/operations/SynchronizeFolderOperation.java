--- conflicted
+++ resolved
@@ -192,11 +192,7 @@
             ReadRemoteFileOperation operation = new ReadRemoteFileOperation(remotePath);
             result = operation.execute(client);
             if (result.isSuccess()){
-<<<<<<< HEAD
                 OCFile remoteFolder = FileStorageUtils.fillOCFile((RemoteFile) result.getData().get(0));
-=======
-                OCFile remoteFolder = FileStorageUtils.fillOCFile((RemoteFile)result.getData().get(0));
->>>>>>> adb0782a
                 
              // check if remote and local folder are different
               mRemoteFolderChanged = !(remoteFolder.getEtag().equalsIgnoreCase(mLocalFolder.getEtag()));
@@ -227,11 +223,7 @@
         Log_OC.d(TAG, "Synchronizing " + mAccount.name + remotePath);
         
         if (result.isSuccess()) {
-            ArrayList<RemoteFile> remotes = new ArrayList<RemoteFile>();
-            for(Object obj: result.getData()) {
-                remotes.add((RemoteFile) obj);
-            }
-            synchronizeData(remotes, client);
+            synchronizeData(result.getData(), client);
             if (mConflictsFound > 0  || mFailsInFavouritesFound > 0) { 
                 result = new RemoteOperationResult(ResultCode.SYNC_CONFLICT);   // should be different result, but will do the job
             }

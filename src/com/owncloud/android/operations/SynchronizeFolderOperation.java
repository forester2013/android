--- conflicted
+++ resolved
@@ -66,16 +66,6 @@
 
     private static final String TAG = SynchronizeFolderOperation.class.getSimpleName();
 
-<<<<<<< HEAD
-    public static final String EVENT_SINGLE_FOLDER_CONTENTS_SYNCED  = 
-            SynchronizeFolderOperation.class.getName() + ".EVENT_SINGLE_FOLDER_CONTENTS_SYNCED";
-    public static final String EVENT_SINGLE_FOLDER_SYNC_FAILED  = 
-            SynchronizeFolderOperation.class.getName() + ".EVENT_SINGLE_FOLDER_SYNC_FAILED";
-    public static final String EVENT_SINGLE_FOLDER_SHARES_SYNCED    = 
-            SynchronizeFolderOperation.class.getName() + ".EVENT_SINGLE_FOLDER_SHARES_SYNCED";
-    
-=======
->>>>>>> 136db6a7
     /** Time stamp for the synchronization process in progress */
     private long mCurrentSyncTime;
 
@@ -154,54 +144,7 @@
         RemoteOperationResult result = null;
         mFailsInFileSyncsFound = 0;
         mConflictsFound = 0;
-        
-<<<<<<< HEAD
-        if (FileUtils.PATH_SEPARATOR.equals(mLocalFolder.getRemotePath()) && !mSyncFullAccount) {
-            result = updateOCVersion(client);
-            if (!result.isSuccess()) {
-                //if this failed, do not try any further.
-                sendLocalBroadcast(
-                        EVENT_SINGLE_FOLDER_SYNC_FAILED, mLocalFolder.getRemotePath(), result
-                );
-                return result;
-            }
-        }
-        
-        result = checkForChanges(client);
-        
-        if (result.isSuccess()) {
-            if (mRemoteFolderChanged) {
-                result = fetchAndSyncRemoteFolder(client);
-            } else {
-                mChildren = mStorageManager.getFolderContent(mLocalFolder);
-            }
-            if (!mSyncFullAccount) {
-                sendLocalBroadcast(
-                        EVENT_SINGLE_FOLDER_CONTENTS_SYNCED, mLocalFolder.getRemotePath(), result
-                );
-            }
-        } else {
-            //if this failed, do not try any further.
-            sendLocalBroadcast(
-                    EVENT_SINGLE_FOLDER_SYNC_FAILED, mLocalFolder.getRemotePath(), result
-            );
-            return result;
-        }
-        
-        if (result.isSuccess() && mIsShareSupported && !mSyncFullAccount) {
-            refreshSharesForFolder(client); // share result is ignored 
-        }
-        
-        if (!mSyncFullAccount) {            
-            sendLocalBroadcast(
-                    EVENT_SINGLE_FOLDER_SHARES_SYNCED, mLocalFolder.getRemotePath(), result
-            );
-        }
-        
-        return result;
-        
-    }
-=======
+
         try {
             // get locally cached information about folder 
             mLocalFolder = getStorageManager().getFileByPath(mRemotePath);   
@@ -229,20 +172,9 @@
         } catch (OperationCancelledException e) {
             result = new RemoteOperationResult(e);
         }
->>>>>>> 136db6a7
 
         return result;
-
-<<<<<<< HEAD
-    private RemoteOperationResult updateOCVersion(OwnCloudClient client) {
-        UpdateOCVersionOperation update = new UpdateOCVersionOperation(mAccount, mContext);
-        RemoteOperationResult result = update.execute(client);
-        if (result.isSuccess()) {
-            mIsShareSupported = update.getOCVersion().isSharedSupported();
-        }
-        return result;
-=======
->>>>>>> 136db6a7
+        
     }
 
     private RemoteOperationResult checkForChanges(OwnCloudClient client)

--- conflicted
+++ resolved
@@ -21,11 +21,13 @@
 package com.owncloud.android.utils;
 
 import java.io.File;
-<<<<<<< HEAD
 import java.util.ArrayList;
 import java.util.Arrays;
-=======
->>>>>>> 6537e0dc
+import java.io.FileInputStream;
+import java.io.FileOutputStream;
+import java.io.IOException;
+import java.io.InputStream;
+import java.io.OutputStream;
 import java.io.FileInputStream;
 import java.io.FileOutputStream;
 import java.io.IOException;
@@ -199,7 +201,7 @@
 
         return files;
     }
-    
+
     /**
      * Sorts list by Date
      * @param files
@@ -222,7 +224,7 @@
                 }
             }
         });
-        
+
         return files;
     }
 
@@ -356,7 +358,7 @@
         File[] returnArray = new File[1];
         return files.toArray(returnArray);
     }
-    
+
     /**
      * Local Folder size
      * @param dir File

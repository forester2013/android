/**
 *   ownCloud Android client application
 *
 *   @author David A. Velasco
 *   Copyright (C) 2011  Bartek Przybylski
 *   Copyright (C) 2016 ownCloud Inc.
 *
 *   This program is free software: you can redistribute it and/or modify
 *   it under the terms of the GNU General Public License version 2,
 *   as published by the Free Software Foundation.
 *
 *   This program is distributed in the hope that it will be useful,
 *   but WITHOUT ANY WARRANTY; without even the implied warranty of
 *   MERCHANTABILITY or FITNESS FOR A PARTICULAR PURPOSE.  See the
 *   GNU General Public License for more details.
 *
 *   You should have received a copy of the GNU General Public License
 *   along with this program.  If not, see <http://www.gnu.org/licenses/>.
 *
 */

package com.owncloud.android.ui.activity;

import android.accounts.Account;
import android.accounts.AccountManager;
import android.accounts.AuthenticatorException;
import android.content.ComponentName;
import android.content.Context;
import android.content.Intent;
import android.content.ServiceConnection;
import android.os.Bundle;
import android.os.Handler;
import android.os.IBinder;
import android.support.v4.app.Fragment;
import android.support.v4.app.FragmentManager;
import android.support.v4.app.FragmentTransaction;
import android.view.View;
import android.widget.AdapterView;
import android.widget.ListView;
import android.widget.Toast;

import com.owncloud.android.R;
import com.owncloud.android.authentication.AccountUtils;
import com.owncloud.android.authentication.AuthenticatorActivity;
import com.owncloud.android.datamodel.OCFile;
import com.owncloud.android.files.FileOperationsHelper;
import com.owncloud.android.files.services.FileDownloader;
import com.owncloud.android.files.services.FileDownloader.FileDownloaderBinder;
import com.owncloud.android.files.services.FileUploader;
import com.owncloud.android.files.services.FileUploader.FileUploaderBinder;
import com.owncloud.android.lib.common.OwnCloudAccount;
import com.owncloud.android.lib.common.OwnCloudClient;
import com.owncloud.android.lib.common.OwnCloudClientManagerFactory;
import com.owncloud.android.lib.common.OwnCloudCredentials;
import com.owncloud.android.lib.common.network.CertificateCombinedException;
import com.owncloud.android.lib.common.operations.OnRemoteOperationListener;
import com.owncloud.android.lib.common.operations.RemoteOperation;
import com.owncloud.android.lib.common.operations.RemoteOperationResult;
import com.owncloud.android.lib.common.operations.RemoteOperationResult.ResultCode;
import com.owncloud.android.lib.common.utils.Log_OC;
import com.owncloud.android.lib.resources.status.OCCapability;
import com.owncloud.android.operations.CreateShareViaLinkOperation;
import com.owncloud.android.operations.CreateShareWithShareeOperation;
import com.owncloud.android.operations.GetSharesForFileOperation;
import com.owncloud.android.operations.SynchronizeFileOperation;
import com.owncloud.android.operations.SynchronizeFolderOperation;
import com.owncloud.android.operations.UnshareOperation;
import com.owncloud.android.operations.UpdateSharePermissionsOperation;
import com.owncloud.android.operations.UpdateShareViaLinkOperation;
import com.owncloud.android.services.OperationsService;
import com.owncloud.android.services.OperationsService.OperationsServiceBinder;
import com.owncloud.android.ui.dialog.ConfirmationDialogFragment;
import com.owncloud.android.ui.dialog.LoadingDialog;
import com.owncloud.android.ui.dialog.SharePasswordDialogFragment;
import com.owncloud.android.ui.dialog.SslUntrustedCertDialog;
import com.owncloud.android.utils.ErrorMessageAdapter;


/**
 * Activity with common behaviour for activities handling {@link OCFile}s in ownCloud {@link Account}s .
 */
public class FileActivity extends DrawerActivity
        implements OnRemoteOperationListener, ComponentsGetter, SslUntrustedCertDialog.OnSslUntrustedCertListener {

    public static final String EXTRA_FILE = "com.owncloud.android.ui.activity.FILE";
    public static final String EXTRA_ACCOUNT = "com.owncloud.android.ui.activity.ACCOUNT";
    public static final String EXTRA_FROM_NOTIFICATION =
            "com.owncloud.android.ui.activity.FROM_NOTIFICATION";

    public static final String TAG = FileActivity.class.getSimpleName();

    private static final String DIALOG_WAIT_TAG = "DIALOG_WAIT";

    private static final String KEY_WAITING_FOR_OP_ID = "WAITING_FOR_OP_ID";
    private static final String KEY_ACTION_BAR_TITLE = "ACTION_BAR_TITLE";

    public static final int REQUEST_CODE__UPDATE_CREDENTIALS = 0;
    public static final int REQUEST_CODE__LAST_SHARED = REQUEST_CODE__UPDATE_CREDENTIALS;

    protected static final long DELAY_TO_REQUEST_OPERATIONS_LATER = 200;

    /* Dialog tags */
    private static final String DIALOG_UNTRUSTED_CERT = "DIALOG_UNTRUSTED_CERT";
    private static final String DIALOG_CERT_NOT_SAVED = "DIALOG_CERT_NOT_SAVED";

    /** OwnCloud {@link Account} where the main {@link OCFile} handled by the activity is located.*/
    private Account mAccount;

    /** Capabilites of the server where {@link #mAccount} lives */
     private OCCapability mCapabilities;

     /** Main {@link OCFile} handled by the activity.*/
    private OCFile mFile;

    /** Flag to signal if the activity is launched by a notification */
    private boolean mFromNotification;

    /** Messages handler associated to the main thread and the life cycle of the activity */
    private Handler mHandler;

    private FileOperationsHelper mFileOperationsHelper;

    private ServiceConnection mOperationsServiceConnection = null;

    private OperationsServiceBinder mOperationsServiceBinder = null;

    private boolean mResumed = false;

    protected FileDownloaderBinder mDownloaderBinder = null;
    protected FileUploaderBinder mUploaderBinder = null;
    private ServiceConnection mDownloadServiceConnection, mUploadServiceConnection = null;

    /**
     * Loads the ownCloud {@link Account} and main {@link OCFile} to be handled by the instance of
     * the {@link FileActivity}.
     *
     * Grants that a valid ownCloud {@link Account} is associated to the instance, or that the user
     * is requested to create a new one.
     */
    @Override
    protected void onCreate(Bundle savedInstanceState) {
        super.onCreate(savedInstanceState);
        mHandler = new Handler();
        mFileOperationsHelper = new FileOperationsHelper(this);
        Account account = null;
        if(savedInstanceState != null) {
            mFile = savedInstanceState.getParcelable(FileActivity.EXTRA_FILE);
            mFromNotification = savedInstanceState.getBoolean(FileActivity.EXTRA_FROM_NOTIFICATION);
            mFileOperationsHelper.setOpIdWaitingFor(
                    savedInstanceState.getLong(KEY_WAITING_FOR_OP_ID, Long.MAX_VALUE)
                    );
            if (getSupportActionBar() != null) {
                getSupportActionBar().setTitle(savedInstanceState.getString(KEY_ACTION_BAR_TITLE));
            }
        } else {
            account = getIntent().getParcelableExtra(FileActivity.EXTRA_ACCOUNT);
            mFile = getIntent().getParcelableExtra(FileActivity.EXTRA_FILE);
            mFromNotification = getIntent().getBooleanExtra(FileActivity.EXTRA_FROM_NOTIFICATION,
                    false);
        }

        AccountUtils.updateAccountVersion(this); // best place, before any access to AccountManager
                                                 // or database

        setAccount(account, savedInstanceState != null);

        mOperationsServiceConnection = new OperationsServiceConnection();
        bindService(new Intent(this, OperationsService.class), mOperationsServiceConnection,
                Context.BIND_AUTO_CREATE);

        mDownloadServiceConnection = newTransferenceServiceConnection();
        if (mDownloadServiceConnection != null) {
            bindService(new Intent(this, FileDownloader.class), mDownloadServiceConnection,
                    Context.BIND_AUTO_CREATE);
        }
        mUploadServiceConnection = newTransferenceServiceConnection();
        if (mUploadServiceConnection != null) {
            bindService(new Intent(this, FileUploader.class), mUploadServiceConnection,
                    Context.BIND_AUTO_CREATE);
        }

    }

    @Override
    protected void onStart() {
        super.onStart();
    }

    @Override
    protected void onResume() {
        super.onResume();
        mResumed = true;
        if (mOperationsServiceBinder != null) {
            doOnResumeAndBound();
        }
    }

    @Override
    protected void onPause()  {
        if (mOperationsServiceBinder != null) {
            mOperationsServiceBinder.removeOperationListener(this);
        }
        mResumed = false;
        super.onPause();
    }


    @Override
    protected void onDestroy() {
        if (mOperationsServiceConnection != null) {
            unbindService(mOperationsServiceConnection);
            mOperationsServiceBinder = null;
        }
        if (mDownloadServiceConnection != null) {
            unbindService(mDownloadServiceConnection);
            mDownloadServiceConnection = null;
        }
        if (mUploadServiceConnection != null) {
            unbindService(mUploadServiceConnection);
            mUploadServiceConnection = null;
        }

        super.onDestroy();
    }

<<<<<<< HEAD
=======
    @Override
    protected void onPostCreate(Bundle savedInstanceState) {
        super.onPostCreate(savedInstanceState);
        // Sync the toggle state after onRestoreInstanceState has occurred.
        if (mDrawerToggle != null) {
            mDrawerToggle.syncState();
            if (isDrawerOpen()) {
                getSupportActionBar().setTitle(R.string.app_name);
                mDrawerToggle.setDrawerIndicatorEnabled(true);
            }
        }
    }

    @Override
    public void onConfigurationChanged(Configuration newConfig) {
        super.onConfigurationChanged(newConfig);
        if (mDrawerToggle != null) {
            mDrawerToggle.onConfigurationChanged(newConfig);
        }
    }

    @Override
    public void onBackPressed() {
        if (isDrawerOpen()) {
            closeNavDrawer();
            return;
        }
        super.onBackPressed();
    }

    /**
     * checks if the drawer exists and is opened.
     *
     * @return <code>true</code> if the drawer is open, else <code>false</code>
     */
    public boolean isDrawerOpen() {
        if(mDrawerLayout != null) {
            return mDrawerLayout.isDrawerOpen(GravityCompat.START);
        } else {
            return false;
        }
    }

    /**
     * closes the navigation drawer.
     */
    public void closeNavDrawer() {
        if(mDrawerLayout != null) {
            mDrawerLayout.closeDrawer(GravityCompat.START);
        }
    }

    protected void initDrawer(){
        // constant settings for action bar when navigation drawer is inited
        getSupportActionBar().setNavigationMode(ActionBar.NAVIGATION_MODE_STANDARD);


        mDrawerLayout = (DrawerLayout) findViewById(R.id.drawer_layout);
        // Notification Drawer
        RelativeLayout navigationDrawerLayout = (RelativeLayout) findViewById(R.id.left_drawer);
        mDrawerList = (ListView) navigationDrawerLayout.findViewById(R.id.drawer_list);

        // TODO re-enable when "Accounts" is available in Navigation Drawer
//        // load Account in the Drawer Title
//        // User-Icon
//        ImageView userIcon = (ImageView) navigationDrawerLayout.findViewById(R.id.drawer_userIcon);
//        userIcon.setImageResource(DisplayUtils.getSeasonalIconId());
//
//        // Username
//        TextView username = (TextView) navigationDrawerLayout.findViewById(R.id.drawer_username);
//        Account account = AccountUtils.getCurrentOwnCloudAccount(getApplicationContext());
//
//        if (account != null) {
//            int lastAtPos = account.name.lastIndexOf("@");
//            username.setText(account.name.substring(0, lastAtPos));
//        }

        // Display username in drawer
        setUsernameInDrawer(navigationDrawerLayout, AccountUtils.getCurrentOwnCloudAccount(getApplicationContext()));

        // load slide menu items
        mDrawerTitles = getResources().getStringArray(R.array.drawer_items);

        // nav drawer content description from resources
        mDrawerContentDescriptions = getResources().
                getStringArray(R.array.drawer_content_descriptions);

        // nav drawer items
        mDrawerItems = new ArrayList<NavigationDrawerItem>();
        // adding nav drawer items to array
        // TODO re-enable when "Accounts" is available in Navigation Drawer
        // Accounts
        // mDrawerItems.add(new NavigationDrawerItem(mDrawerTitles[0],
        // mDrawerContentDescriptions[0]));
        // All Files
        mDrawerItems.add(new NavigationDrawerItem(mDrawerTitles[0], mDrawerContentDescriptions[0],
                R.drawable.ic_folder_open));

        // TODO Enable when "On Device" is recovered
        // On Device
        //mDrawerItems.add(new NavigationDrawerItem(mDrawerTitles[2],
        //        mDrawerContentDescriptions[2]));

        // Uploads
        mDrawerItems.add(new NavigationDrawerItem(mDrawerTitles[1], mDrawerContentDescriptions[2],
                R.drawable.ic_uploads));

        // Settings
        mDrawerItems.add(new NavigationDrawerItem(mDrawerTitles[2], mDrawerContentDescriptions[1],
                R.drawable.ic_settings));

        // setting the nav drawer list adapter
        mNavigationDrawerAdapter = new NavigationDrawerListAdapter(getApplicationContext(), this,
                mDrawerItems);
        mDrawerList.setAdapter(mNavigationDrawerAdapter);


        mDrawerToggle = new ActionBarDrawerToggle(this, mDrawerLayout,R.string.drawer_open,R.string.drawer_close) {


            /** Called when a drawer has settled in a completely closed state. */
            public void onDrawerClosed(View view) {
                super.onDrawerClosed(view);
                updateActionBarTitleAndHomeButton(null);
                invalidateOptionsMenu();
            }

            /** Called when a drawer has settled in a completely open state. */
            public void onDrawerOpened(View drawerView) {
                super.onDrawerOpened(drawerView);
                getSupportActionBar().setTitle(R.string.app_name);
                mDrawerToggle.setDrawerIndicatorEnabled(true);
                invalidateOptionsMenu();
            }
        };
        
        // Set the list's click listener
        mDrawerList.setOnItemClickListener(new DrawerItemClickListener());

        // Set the drawer toggle as the DrawerListener
        mDrawerLayout.setDrawerListener(mDrawerToggle);
        mDrawerToggle.setDrawerIndicatorEnabled(false);
    }

    /**
     * sets the given account name in the drawer in case the drawer is available. The account name
     * is shortened beginning from the @-sign in the username.
     *
     * @param navigationDrawerLayout the drawer layout to be used
     * @param account                the account to be set in the drawer
     */
    protected void setUsernameInDrawer(View navigationDrawerLayout, Account account) {
        if (navigationDrawerLayout != null && account != null) {
            TextView username = (TextView) navigationDrawerLayout.findViewById(R.id.drawer_username);
            int lastAtPos = account.name.lastIndexOf("@");
            username.setText(account.name.substring(0, lastAtPos));
        }
    }

    /**
     * Updates title bar and home buttons (state and icon).
     *
     * Assumes that navigation drawer is NOT visible.
     */
    protected void updateActionBarTitleAndHomeButton(OCFile chosenFile) {
        String title = getDefaultTitle();    // default
        boolean inRoot;

        /// choose the appropiate title
        if (chosenFile == null) {
            chosenFile = mFile;     // if no file is passed, current file decides
        }
        inRoot = (
                chosenFile == null ||
                (chosenFile.isFolder() && chosenFile.getParentId() == FileDataStorageManager.ROOT_PARENT_ID)
        );
        if (!inRoot) {
            title = chosenFile.getFileName();
        }

        /// set the chosen title
        ActionBar actionBar = getSupportActionBar();
        actionBar.setTitle(title);
        /// also as content description
        View actionBarTitleView = getWindow().getDecorView().findViewById(
                getResources().getIdentifier("action_bar_title", "id", "android")
        );
        if (actionBarTitleView != null) {    // it's null in Android 2.x
            actionBarTitleView.setContentDescription(title);
        }

        /// set home button properties
        mDrawerToggle.setDrawerIndicatorEnabled(inRoot);
        actionBar.setDisplayHomeAsUpEnabled(true);
        actionBar.setDisplayShowTitleEnabled(true);

    }

    protected String getDefaultTitle() {
        return getString(R.string.default_display_name_for_root_folder);
    }

    /**
     *  Sets and validates the ownCloud {@link Account} associated to the Activity.
     *
     *  If not valid, tries to swap it for other valid and existing ownCloud {@link Account}.
     *
     *  POSTCONDITION: updates {@link #mAccountWasSet} and {@link #mAccountWasRestored}.
     *
     *  @param account          New {@link Account} to set.
     *  @param savedAccount     When 'true', account was retrieved from a saved instance state.
     */
    protected void setAccount(Account account, boolean savedAccount) {
        Account oldAccount = mAccount;
        boolean validAccount =
                (account != null && AccountUtils.setCurrentOwnCloudAccount(getApplicationContext(),
                        account.name));
        if (validAccount) {
            mAccount = account;
            mAccountWasSet = true;
            mAccountWasRestored = (savedAccount || mAccount.equals(oldAccount));

        } else {
            swapToDefaultAccount();
        }
    }


    /**
     *  Tries to swap the current ownCloud {@link Account} for other valid and existing.
     *
     *  If no valid ownCloud {@link Account} exists, the the user is requested
     *  to create a new ownCloud {@link Account}.
     *
     *  POSTCONDITION: updates {@link #mAccountWasSet} and {@link #mAccountWasRestored}.
     */
    private void swapToDefaultAccount() {
        // default to the most recently used account
        Account newAccount = AccountUtils.getCurrentOwnCloudAccount(getApplicationContext());
        if (newAccount == null) {
            /// no account available: force account creation
            createFirstAccount();
            mRedirectingToSetupAccount = true;
            mAccountWasSet = false;
            mAccountWasRestored = false;

        } else {
            mAccountWasSet = true;
            mAccountWasRestored = (newAccount.equals(mAccount));
            mAccount = newAccount;
        }
    }


    /**
     * Launches the account creation activity. To use when no ownCloud account is available
     */
    private void createFirstAccount() {
        AccountManager am = AccountManager.get(getApplicationContext());
        am.addAccount(MainApp.getAccountType(),
                null,
                null,
                null,
                this,
                new AccountCreationCallback(),
                null);
    }


>>>>>>> dea553ed
    /**
     * {@inheritDoc}
     */
    @Override
    protected void onSaveInstanceState(Bundle outState) {
        super.onSaveInstanceState(outState);
        outState.putParcelable(FileActivity.EXTRA_FILE, mFile);
        outState.putBoolean(FileActivity.EXTRA_FROM_NOTIFICATION, mFromNotification);
        outState.putLong(KEY_WAITING_FOR_OP_ID, mFileOperationsHelper.getOpIdWaitingFor());
        if(getSupportActionBar() != null && getSupportActionBar().getTitle() != null) {
            // Null check in case the actionbar is used in ActionBar.NAVIGATION_MODE_LIST
            // since it doesn't have a title then
            outState.putString(KEY_ACTION_BAR_TITLE, getSupportActionBar().getTitle().toString());
        }
    }


    /**
     * Getter for the main {@link OCFile} handled by the activity.
     *
     * @return  Main {@link OCFile} handled by the activity.
     */
    public OCFile getFile() {
        return mFile;
    }


    /**
     * Setter for the main {@link OCFile} handled by the activity.
     *
     * @param file  Main {@link OCFile} to be handled by the activity.
     */
    public void setFile(OCFile file) {
        mFile = file;
    }

    /**
     * @return Value of mFromNotification: True if the Activity is launched by a notification
     */
    public boolean fromNotification() {
        return mFromNotification;
    }

    public OperationsServiceBinder getOperationsServiceBinder() {
        return mOperationsServiceBinder;
    }

    protected ServiceConnection newTransferenceServiceConnection() {
        return null;
    }

    public OnRemoteOperationListener getRemoteOperationListener() {
        return this;
    }


    public Handler getHandler() {
        return mHandler;
    }

    public FileOperationsHelper getFileOperationsHelper() {
        return mFileOperationsHelper;
    }

    /**
     *
     * @param operation     Operation performed.
     * @param result        Result of the removal.
     */
    @Override
    public void onRemoteOperationFinish(RemoteOperation operation, RemoteOperationResult result) {
        Log_OC.d(TAG, "Received result of operation in FileActivity - common behaviour for all the "
            + "FileActivities ");

        mFileOperationsHelper.setOpIdWaitingFor(Long.MAX_VALUE);

        dismissLoadingDialog();

        if (!result.isSuccess() && (
                result.getCode() == ResultCode.UNAUTHORIZED ||
                (result.isException() && result.getException() instanceof AuthenticatorException)
                )) {

            requestCredentialsUpdate(this);

            if (result.getCode() == ResultCode.UNAUTHORIZED) {
                Toast t = Toast.makeText(this, ErrorMessageAdapter.getErrorCauseMessage(result,
                        operation, getResources()),
                    Toast.LENGTH_LONG);
                t.show();
            }

        } else if (!result.isSuccess() && ResultCode.SSL_RECOVERABLE_PEER_UNVERIFIED.equals(result.getCode())) {

            showUntrustedCertDialog(result);

        } else if (operation == null ||
                operation instanceof CreateShareWithShareeOperation ||
                operation instanceof UnshareOperation ||
                operation instanceof SynchronizeFolderOperation ||
                operation instanceof UpdateShareViaLinkOperation ||
                operation instanceof UpdateSharePermissionsOperation
                ) {
            if (result.isSuccess()) {
                updateFileFromDB();

            } else if (result.getCode() != ResultCode.CANCELLED) {
                Toast t = Toast.makeText(this,
                        ErrorMessageAdapter.getErrorCauseMessage(result, operation, getResources()),
                        Toast.LENGTH_LONG);
                t.show();
            }

        } else if (operation instanceof SynchronizeFileOperation) {
            onSynchronizeFileOperationFinish((SynchronizeFileOperation) operation, result);

        } else if (operation instanceof GetSharesForFileOperation) {
            if (result.isSuccess() || result.getCode() == ResultCode.SHARE_NOT_FOUND) {
                updateFileFromDB();

            } else {
                Toast t = Toast.makeText(this,
                        ErrorMessageAdapter.getErrorCauseMessage(result, operation, getResources()),
                        Toast.LENGTH_LONG);
                t.show();
            }
        }
    }

    /**
     * Invalidates the credentials stored for the current OC account and requests new credentials to the user,
     * navigating to {@link AuthenticatorActivity}
     *
     * Equivalent to call requestCredentialsUpdate(context, null);
     *
     * @param context   Android Context needed to access the {@link AccountManager}. Received as a parameter
     *                  to make the method accessible to {@link android.content.BroadcastReceiver}s.
     */
    protected void requestCredentialsUpdate(Context context) {
        requestCredentialsUpdate(context, null);
    }

    /**
     * Invalidates the credentials stored for the given OC account and requests new credentials to the user,
     * navigating to {@link AuthenticatorActivity}
     *
     * @param context   Android Context needed to access the {@link AccountManager}. Received as a parameter
     *                  to make the method accessible to {@link android.content.BroadcastReceiver}s.
     * @param account   Stored OC account to request credentials update for. If null, current account will
     *                  be used.
     */
    protected void requestCredentialsUpdate(Context context, Account account) {

        try {
            /// step 1 - invalidate credentials of current account
            if (account == null) {
                account = getAccount();
            }
            OwnCloudClient client;
            OwnCloudAccount ocAccount =
                    new OwnCloudAccount(account, context);
            client = (OwnCloudClientManagerFactory.getDefaultSingleton().
                    removeClientFor(ocAccount));
            if (client != null) {
                OwnCloudCredentials cred = client.getCredentials();
                if (cred != null) {
                    AccountManager am = AccountManager.get(context);
                    if (cred.authTokenExpires()) {
                        am.invalidateAuthToken(
                                account.type,
                                cred.getAuthToken()
                        );
                    } else {
                        am.clearPassword(account);
                    }
                }
            }

            /// step 2 - request credentials to user
            Intent updateAccountCredentials = new Intent(this, AuthenticatorActivity.class);
            updateAccountCredentials.putExtra(AuthenticatorActivity.EXTRA_ACCOUNT, account);
            updateAccountCredentials.putExtra(
                    AuthenticatorActivity.EXTRA_ACTION,
                    AuthenticatorActivity.ACTION_UPDATE_EXPIRED_TOKEN);
            updateAccountCredentials.addFlags(Intent.FLAG_ACTIVITY_EXCLUDE_FROM_RECENTS);
            startActivityForResult(updateAccountCredentials, REQUEST_CODE__UPDATE_CREDENTIALS);

        } catch (com.owncloud.android.lib.common.accounts.AccountUtils.AccountNotFoundException e) {
            Toast.makeText(context, R.string.auth_account_does_not_exist, Toast.LENGTH_SHORT).show();
        }

    }

    /**
     * Show untrusted cert dialog
     */
    public void showUntrustedCertDialog(RemoteOperationResult result) {
        // Show a dialog with the certificate info
        FragmentManager fm = getSupportFragmentManager();
        SslUntrustedCertDialog dialog = (SslUntrustedCertDialog) fm.findFragmentByTag(DIALOG_UNTRUSTED_CERT);
        if (dialog == null) {
            dialog = SslUntrustedCertDialog.newInstanceForFullSslError(
                    (CertificateCombinedException) result.getException());
            FragmentTransaction ft = fm.beginTransaction();
            dialog.show(ft, DIALOG_UNTRUSTED_CERT);
        }
    }

    private void onSynchronizeFileOperationFinish(SynchronizeFileOperation operation,
                                                  RemoteOperationResult result) {
        OCFile syncedFile = operation.getLocalFile();
        if (!result.isSuccess()) {
            if (result.getCode() == ResultCode.SYNC_CONFLICT) {
                Intent i = new Intent(this, ConflictsResolveActivity.class);
                i.putExtra(ConflictsResolveActivity.EXTRA_FILE, syncedFile);
                i.putExtra(ConflictsResolveActivity.EXTRA_ACCOUNT, getAccount());
                startActivity(i);
            }

        } else {
            if (!operation.transferWasRequested()) {
                Toast msg = Toast.makeText(this, ErrorMessageAdapter.getErrorCauseMessage(result,
                        operation, getResources()), Toast.LENGTH_LONG);
                msg.show();
            }
            invalidateOptionsMenu();
        }
    }

    protected void updateFileFromDB(){
        OCFile file = getFile();
        if (file != null) {
            file = getStorageManager().getFileByPath(file.getRemotePath());
            setFile(file);
        }
    }


    /**
     * Show loading dialog
     */
    public void showLoadingDialog(String message) {
        // grant that only one waiting dialog is shown
        dismissLoadingDialog();
        // Construct dialog
        Fragment frag = getSupportFragmentManager().findFragmentByTag(DIALOG_WAIT_TAG);
        if (frag == null) {
            Log_OC.d(TAG, "show loading dialog");
            LoadingDialog loading = new LoadingDialog(message);
            FragmentManager fm = getSupportFragmentManager();
            FragmentTransaction ft = fm.beginTransaction();
            loading.show(ft, DIALOG_WAIT_TAG);
            fm.executePendingTransactions();
        }
    }


    /**
     * Dismiss loading dialog
     */
    public void dismissLoadingDialog() {
        Fragment frag = getSupportFragmentManager().findFragmentByTag(DIALOG_WAIT_TAG);
        if (frag != null) {
            Log_OC.d(TAG, "dismiss loading dialog");
            LoadingDialog loading = (LoadingDialog) frag;
            loading.dismiss();
        }
    }


    private void doOnResumeAndBound() {
        mOperationsServiceBinder.addOperationListener(FileActivity.this, mHandler);
        long waitingForOpId = mFileOperationsHelper.getOpIdWaitingFor();
        if (waitingForOpId <= Integer.MAX_VALUE) {
            boolean wait = mOperationsServiceBinder.dispatchResultIfFinished((int)waitingForOpId,
                    this);
            if (!wait ) {
                dismissLoadingDialog();
            }
        }
    }


    /**
     * Implements callback methods for service binding. Passed as a parameter to {
     */
    private class OperationsServiceConnection implements ServiceConnection {

        @Override
        public void onServiceConnected(ComponentName component, IBinder service) {
            if (component.equals(new ComponentName(FileActivity.this, OperationsService.class))) {
                Log_OC.d(TAG, "Operations service connected");
                mOperationsServiceBinder = (OperationsServiceBinder) service;
                /*if (!mOperationsServiceBinder.isPerformingBlockingOperation()) {
                    dismissLoadingDialog();
                }*/
                if (mResumed) {
                    doOnResumeAndBound();
                }

            } else {
                return;
            }
        }

        @Override
        public void onServiceDisconnected(ComponentName component) {
            if (component.equals(new ComponentName(FileActivity.this, OperationsService.class))) {
                Log_OC.d(TAG, "Operations service disconnected");
                mOperationsServiceBinder = null;
                // TODO whatever could be waiting for the service is unbound
            }
        }
    }

    @Override
    public FileDownloaderBinder getFileDownloaderBinder() {
        return mDownloaderBinder;
    }

    @Override
    public FileUploaderBinder getFileUploaderBinder() {
        return mUploaderBinder;
    }

    @Override
    public void restart(){
        Intent i = new Intent(this, FileDisplayActivity.class);
        i.addFlags(Intent.FLAG_ACTIVITY_CLEAR_TOP);
        i.addFlags(Intent.FLAG_ACTIVITY_SINGLE_TOP);
        startActivity(i);
    }

    @Override
    public void allFilesOption(){
        restart();
    }

    @Override
    public void refreshDirectory(){
        // overridden by FileDisplayActivity
    }

    protected OCFile getCurrentDir() {
        OCFile file = getFile();
        if (file != null) {
            if (file.isFolder()) {
                return file;
            } else if (getStorageManager() != null) {
                String parentPath = file.getParentRemotePath();
                return getStorageManager().getFileByPath(parentPath);
            }
        }
        return null;
    }

    /* OnSslUntrustedCertListener methods */

    @Override
    public void onSavedCertificate() {
        // Nothing to do in this context
    }

    @Override
    public void onFailedSavingCertificate() {
        ConfirmationDialogFragment dialog = ConfirmationDialogFragment.newInstance(
            R.string.ssl_validator_not_saved, new String[]{}, 0, R.string.common_ok, -1, -1
        );
        dialog.show(getSupportFragmentManager(), DIALOG_CERT_NOT_SAVED);
    }

    @Override
    public void onCancelCertificate() {
        // nothing to do
    }

    private class DrawerItemClickListener implements ListView.OnItemClickListener {
        @Override
        public void onItemClick(AdapterView<?> parent, View view, int position, long id) {
            // TODO re-enable when "Accounts" is available in Navigation Drawer
//            if (mShowAccounts && position > 0){
//                position = position - 1;
//            }
            switch (position){
                // TODO re-enable when "Accounts" is available in Navigation Drawer
//                case 0: // Accounts
//                    mShowAccounts = !mShowAccounts;
//                    mNavigationDrawerAdapter.setShowAccounts(mShowAccounts);
//                    mNavigationDrawerAdapter.notifyDataSetChanged();
//                    break;

                case 0: // All Files
                    allFilesOption();
                    break;

                // TODO Enable when "On Device" is recovered ?
//                case 2:
//                    MainApp.showOnlyFilesOnDevice(true);
//                    break;

                case 1: // Uploads
                    Intent uploadListIntent = new Intent(getApplicationContext(),
                            UploadListActivity.class);
                    uploadListIntent.addFlags(Intent.FLAG_ACTIVITY_CLEAR_TOP);
                    startActivity(uploadListIntent);
                    break;

                case 2: // Settings
                    Intent settingsIntent = new Intent(getApplicationContext(),
                            Preferences.class);
                    startActivity(settingsIntent);
                    break;
            }
            mDrawerLayout.closeDrawers();
        }
    }
}<|MERGE_RESOLUTION|>--- conflicted
+++ resolved
@@ -58,8 +58,6 @@
 import com.owncloud.android.lib.common.operations.RemoteOperationResult;
 import com.owncloud.android.lib.common.operations.RemoteOperationResult.ResultCode;
 import com.owncloud.android.lib.common.utils.Log_OC;
-import com.owncloud.android.lib.resources.status.OCCapability;
-import com.owncloud.android.operations.CreateShareViaLinkOperation;
 import com.owncloud.android.operations.CreateShareWithShareeOperation;
 import com.owncloud.android.operations.GetSharesForFileOperation;
 import com.owncloud.android.operations.SynchronizeFileOperation;
@@ -71,7 +69,6 @@
 import com.owncloud.android.services.OperationsService.OperationsServiceBinder;
 import com.owncloud.android.ui.dialog.ConfirmationDialogFragment;
 import com.owncloud.android.ui.dialog.LoadingDialog;
-import com.owncloud.android.ui.dialog.SharePasswordDialogFragment;
 import com.owncloud.android.ui.dialog.SslUntrustedCertDialog;
 import com.owncloud.android.utils.ErrorMessageAdapter;
 
@@ -102,12 +99,6 @@
     /* Dialog tags */
     private static final String DIALOG_UNTRUSTED_CERT = "DIALOG_UNTRUSTED_CERT";
     private static final String DIALOG_CERT_NOT_SAVED = "DIALOG_CERT_NOT_SAVED";
-
-    /** OwnCloud {@link Account} where the main {@link OCFile} handled by the activity is located.*/
-    private Account mAccount;
-
-    /** Capabilites of the server where {@link #mAccount} lives */
-     private OCCapability mCapabilities;
 
      /** Main {@link OCFile} handled by the activity.*/
     private OCFile mFile;
@@ -204,7 +195,6 @@
         super.onPause();
     }
 
-
     @Override
     protected void onDestroy() {
         if (mOperationsServiceConnection != null) {
@@ -223,278 +213,6 @@
         super.onDestroy();
     }
 
-<<<<<<< HEAD
-=======
-    @Override
-    protected void onPostCreate(Bundle savedInstanceState) {
-        super.onPostCreate(savedInstanceState);
-        // Sync the toggle state after onRestoreInstanceState has occurred.
-        if (mDrawerToggle != null) {
-            mDrawerToggle.syncState();
-            if (isDrawerOpen()) {
-                getSupportActionBar().setTitle(R.string.app_name);
-                mDrawerToggle.setDrawerIndicatorEnabled(true);
-            }
-        }
-    }
-
-    @Override
-    public void onConfigurationChanged(Configuration newConfig) {
-        super.onConfigurationChanged(newConfig);
-        if (mDrawerToggle != null) {
-            mDrawerToggle.onConfigurationChanged(newConfig);
-        }
-    }
-
-    @Override
-    public void onBackPressed() {
-        if (isDrawerOpen()) {
-            closeNavDrawer();
-            return;
-        }
-        super.onBackPressed();
-    }
-
-    /**
-     * checks if the drawer exists and is opened.
-     *
-     * @return <code>true</code> if the drawer is open, else <code>false</code>
-     */
-    public boolean isDrawerOpen() {
-        if(mDrawerLayout != null) {
-            return mDrawerLayout.isDrawerOpen(GravityCompat.START);
-        } else {
-            return false;
-        }
-    }
-
-    /**
-     * closes the navigation drawer.
-     */
-    public void closeNavDrawer() {
-        if(mDrawerLayout != null) {
-            mDrawerLayout.closeDrawer(GravityCompat.START);
-        }
-    }
-
-    protected void initDrawer(){
-        // constant settings for action bar when navigation drawer is inited
-        getSupportActionBar().setNavigationMode(ActionBar.NAVIGATION_MODE_STANDARD);
-
-
-        mDrawerLayout = (DrawerLayout) findViewById(R.id.drawer_layout);
-        // Notification Drawer
-        RelativeLayout navigationDrawerLayout = (RelativeLayout) findViewById(R.id.left_drawer);
-        mDrawerList = (ListView) navigationDrawerLayout.findViewById(R.id.drawer_list);
-
-        // TODO re-enable when "Accounts" is available in Navigation Drawer
-//        // load Account in the Drawer Title
-//        // User-Icon
-//        ImageView userIcon = (ImageView) navigationDrawerLayout.findViewById(R.id.drawer_userIcon);
-//        userIcon.setImageResource(DisplayUtils.getSeasonalIconId());
-//
-//        // Username
-//        TextView username = (TextView) navigationDrawerLayout.findViewById(R.id.drawer_username);
-//        Account account = AccountUtils.getCurrentOwnCloudAccount(getApplicationContext());
-//
-//        if (account != null) {
-//            int lastAtPos = account.name.lastIndexOf("@");
-//            username.setText(account.name.substring(0, lastAtPos));
-//        }
-
-        // Display username in drawer
-        setUsernameInDrawer(navigationDrawerLayout, AccountUtils.getCurrentOwnCloudAccount(getApplicationContext()));
-
-        // load slide menu items
-        mDrawerTitles = getResources().getStringArray(R.array.drawer_items);
-
-        // nav drawer content description from resources
-        mDrawerContentDescriptions = getResources().
-                getStringArray(R.array.drawer_content_descriptions);
-
-        // nav drawer items
-        mDrawerItems = new ArrayList<NavigationDrawerItem>();
-        // adding nav drawer items to array
-        // TODO re-enable when "Accounts" is available in Navigation Drawer
-        // Accounts
-        // mDrawerItems.add(new NavigationDrawerItem(mDrawerTitles[0],
-        // mDrawerContentDescriptions[0]));
-        // All Files
-        mDrawerItems.add(new NavigationDrawerItem(mDrawerTitles[0], mDrawerContentDescriptions[0],
-                R.drawable.ic_folder_open));
-
-        // TODO Enable when "On Device" is recovered
-        // On Device
-        //mDrawerItems.add(new NavigationDrawerItem(mDrawerTitles[2],
-        //        mDrawerContentDescriptions[2]));
-
-        // Uploads
-        mDrawerItems.add(new NavigationDrawerItem(mDrawerTitles[1], mDrawerContentDescriptions[2],
-                R.drawable.ic_uploads));
-
-        // Settings
-        mDrawerItems.add(new NavigationDrawerItem(mDrawerTitles[2], mDrawerContentDescriptions[1],
-                R.drawable.ic_settings));
-
-        // setting the nav drawer list adapter
-        mNavigationDrawerAdapter = new NavigationDrawerListAdapter(getApplicationContext(), this,
-                mDrawerItems);
-        mDrawerList.setAdapter(mNavigationDrawerAdapter);
-
-
-        mDrawerToggle = new ActionBarDrawerToggle(this, mDrawerLayout,R.string.drawer_open,R.string.drawer_close) {
-
-
-            /** Called when a drawer has settled in a completely closed state. */
-            public void onDrawerClosed(View view) {
-                super.onDrawerClosed(view);
-                updateActionBarTitleAndHomeButton(null);
-                invalidateOptionsMenu();
-            }
-
-            /** Called when a drawer has settled in a completely open state. */
-            public void onDrawerOpened(View drawerView) {
-                super.onDrawerOpened(drawerView);
-                getSupportActionBar().setTitle(R.string.app_name);
-                mDrawerToggle.setDrawerIndicatorEnabled(true);
-                invalidateOptionsMenu();
-            }
-        };
-        
-        // Set the list's click listener
-        mDrawerList.setOnItemClickListener(new DrawerItemClickListener());
-
-        // Set the drawer toggle as the DrawerListener
-        mDrawerLayout.setDrawerListener(mDrawerToggle);
-        mDrawerToggle.setDrawerIndicatorEnabled(false);
-    }
-
-    /**
-     * sets the given account name in the drawer in case the drawer is available. The account name
-     * is shortened beginning from the @-sign in the username.
-     *
-     * @param navigationDrawerLayout the drawer layout to be used
-     * @param account                the account to be set in the drawer
-     */
-    protected void setUsernameInDrawer(View navigationDrawerLayout, Account account) {
-        if (navigationDrawerLayout != null && account != null) {
-            TextView username = (TextView) navigationDrawerLayout.findViewById(R.id.drawer_username);
-            int lastAtPos = account.name.lastIndexOf("@");
-            username.setText(account.name.substring(0, lastAtPos));
-        }
-    }
-
-    /**
-     * Updates title bar and home buttons (state and icon).
-     *
-     * Assumes that navigation drawer is NOT visible.
-     */
-    protected void updateActionBarTitleAndHomeButton(OCFile chosenFile) {
-        String title = getDefaultTitle();    // default
-        boolean inRoot;
-
-        /// choose the appropiate title
-        if (chosenFile == null) {
-            chosenFile = mFile;     // if no file is passed, current file decides
-        }
-        inRoot = (
-                chosenFile == null ||
-                (chosenFile.isFolder() && chosenFile.getParentId() == FileDataStorageManager.ROOT_PARENT_ID)
-        );
-        if (!inRoot) {
-            title = chosenFile.getFileName();
-        }
-
-        /// set the chosen title
-        ActionBar actionBar = getSupportActionBar();
-        actionBar.setTitle(title);
-        /// also as content description
-        View actionBarTitleView = getWindow().getDecorView().findViewById(
-                getResources().getIdentifier("action_bar_title", "id", "android")
-        );
-        if (actionBarTitleView != null) {    // it's null in Android 2.x
-            actionBarTitleView.setContentDescription(title);
-        }
-
-        /// set home button properties
-        mDrawerToggle.setDrawerIndicatorEnabled(inRoot);
-        actionBar.setDisplayHomeAsUpEnabled(true);
-        actionBar.setDisplayShowTitleEnabled(true);
-
-    }
-
-    protected String getDefaultTitle() {
-        return getString(R.string.default_display_name_for_root_folder);
-    }
-
-    /**
-     *  Sets and validates the ownCloud {@link Account} associated to the Activity.
-     *
-     *  If not valid, tries to swap it for other valid and existing ownCloud {@link Account}.
-     *
-     *  POSTCONDITION: updates {@link #mAccountWasSet} and {@link #mAccountWasRestored}.
-     *
-     *  @param account          New {@link Account} to set.
-     *  @param savedAccount     When 'true', account was retrieved from a saved instance state.
-     */
-    protected void setAccount(Account account, boolean savedAccount) {
-        Account oldAccount = mAccount;
-        boolean validAccount =
-                (account != null && AccountUtils.setCurrentOwnCloudAccount(getApplicationContext(),
-                        account.name));
-        if (validAccount) {
-            mAccount = account;
-            mAccountWasSet = true;
-            mAccountWasRestored = (savedAccount || mAccount.equals(oldAccount));
-
-        } else {
-            swapToDefaultAccount();
-        }
-    }
-
-
-    /**
-     *  Tries to swap the current ownCloud {@link Account} for other valid and existing.
-     *
-     *  If no valid ownCloud {@link Account} exists, the the user is requested
-     *  to create a new ownCloud {@link Account}.
-     *
-     *  POSTCONDITION: updates {@link #mAccountWasSet} and {@link #mAccountWasRestored}.
-     */
-    private void swapToDefaultAccount() {
-        // default to the most recently used account
-        Account newAccount = AccountUtils.getCurrentOwnCloudAccount(getApplicationContext());
-        if (newAccount == null) {
-            /// no account available: force account creation
-            createFirstAccount();
-            mRedirectingToSetupAccount = true;
-            mAccountWasSet = false;
-            mAccountWasRestored = false;
-
-        } else {
-            mAccountWasSet = true;
-            mAccountWasRestored = (newAccount.equals(mAccount));
-            mAccount = newAccount;
-        }
-    }
-
-
-    /**
-     * Launches the account creation activity. To use when no ownCloud account is available
-     */
-    private void createFirstAccount() {
-        AccountManager am = AccountManager.get(getApplicationContext());
-        am.addAccount(MainApp.getAccountType(),
-                null,
-                null,
-                null,
-                this,
-                new AccountCreationCallback(),
-                null);
-    }
-
-
->>>>>>> dea553ed
     /**
      * {@inheritDoc}
      */
@@ -695,9 +413,9 @@
         // Show a dialog with the certificate info
         FragmentManager fm = getSupportFragmentManager();
         SslUntrustedCertDialog dialog = (SslUntrustedCertDialog) fm.findFragmentByTag(DIALOG_UNTRUSTED_CERT);
-        if (dialog == null) {
+        if(dialog == null) {
             dialog = SslUntrustedCertDialog.newInstanceForFullSslError(
-                    (CertificateCombinedException) result.getException());
+                (CertificateCombinedException) result.getException());
             FragmentTransaction ft = fm.beginTransaction();
             dialog.show(ft, DIALOG_UNTRUSTED_CERT);
         }
@@ -871,44 +589,4 @@
         // nothing to do
     }
 
-    private class DrawerItemClickListener implements ListView.OnItemClickListener {
-        @Override
-        public void onItemClick(AdapterView<?> parent, View view, int position, long id) {
-            // TODO re-enable when "Accounts" is available in Navigation Drawer
-//            if (mShowAccounts && position > 0){
-//                position = position - 1;
-//            }
-            switch (position){
-                // TODO re-enable when "Accounts" is available in Navigation Drawer
-//                case 0: // Accounts
-//                    mShowAccounts = !mShowAccounts;
-//                    mNavigationDrawerAdapter.setShowAccounts(mShowAccounts);
-//                    mNavigationDrawerAdapter.notifyDataSetChanged();
-//                    break;
-
-                case 0: // All Files
-                    allFilesOption();
-                    break;
-
-                // TODO Enable when "On Device" is recovered ?
-//                case 2:
-//                    MainApp.showOnlyFilesOnDevice(true);
-//                    break;
-
-                case 1: // Uploads
-                    Intent uploadListIntent = new Intent(getApplicationContext(),
-                            UploadListActivity.class);
-                    uploadListIntent.addFlags(Intent.FLAG_ACTIVITY_CLEAR_TOP);
-                    startActivity(uploadListIntent);
-                    break;
-
-                case 2: // Settings
-                    Intent settingsIntent = new Intent(getApplicationContext(),
-                            Preferences.class);
-                    startActivity(settingsIntent);
-                    break;
-            }
-            mDrawerLayout.closeDrawers();
-        }
-    }
 }
--- conflicted
+++ resolved
@@ -65,15 +65,9 @@
                 Log_OC.wtf(TAG, "Unhandled conflict decision " + decision);
                 return;
         }
-<<<<<<< HEAD
-        i.putExtra(FileUploader.EXTRA_ACCOUNT, mOCAccount);
-        i.putExtra(FileUploader.EXTRA_FILE, mFile);
+        i.putExtra(FileUploader.EXTRA_ACCOUNT, getAccount());
+        i.putExtra(FileUploader.EXTRA_FILE, getFile());
         i.putExtra(FileUploader.EXTRA_UPLOAD_TYPE, FileUploader.UPLOAD_TYPE_SINGLE_FILE);
-=======
-        i.putExtra(FileUploader.KEY_ACCOUNT, getAccount());
-        i.putExtra(FileUploader.KEY_FILE, getFile());
-        i.putExtra(FileUploader.KEY_UPLOAD_TYPE, FileUploader.UPLOAD_SINGLE_FILE);
->>>>>>> 50bf276b
         
         startService(i);
         finish();

--- conflicted
+++ resolved
@@ -626,9 +626,6 @@
                 resultCode == UploadFilesActivity.RESULT_OK_AND_MOVE)) {
             requestMultipleUpload(data, resultCode);
 
-<<<<<<< HEAD
-        } else if (requestCode == ACTION_MOVE_FILES && resultCode == RESULT_OK) {
-=======
         } else if (requestCode == ACTION_MOVE_FILES && resultCode == RESULT_OK){
             final Intent fData = data;
             final int fResultCode = resultCode;
@@ -643,7 +640,6 @@
             );
 
         } else if (requestCode == ACTION_COPY_FILES && resultCode == RESULT_OK) {
->>>>>>> f787213c
 
             final Intent fData = data;
             final int fResultCode = resultCode;
@@ -651,11 +647,7 @@
                     new Runnable() {
                         @Override
                         public void run() {
-<<<<<<< HEAD
-                            requestMoveOperation(fData, fResultCode);
-=======
                             requestCopyOperation(fData, fResultCode);
->>>>>>> f787213c
                         }
                     },
                     DELAY_TO_REQUEST_OPERATION_ON_ACTIVITY_RESULTS
@@ -859,10 +851,7 @@
         downloadIntentFilter.addAction(FileDownloader.getDownloadFinishMessage());
         mDownloadFinishReceiver = new DownloadFinishReceiver();
         registerReceiver(mDownloadFinishReceiver, downloadIntentFilter);
-<<<<<<< HEAD
-=======
-
->>>>>>> f787213c
+
         Log_OC.v(TAG, "onResume() end");
 
     }
@@ -958,12 +947,8 @@
                                         .equals(event));
                                 
                         if (RefreshFolderOperation.EVENT_SINGLE_FOLDER_CONTENTS_SYNCED.
-<<<<<<< HEAD
                                     equals(event) &&/// TODO refactor and make common
-=======
-                                    equals(event) &&
-                                /// TODO refactor and make common
->>>>>>> f787213c
+
                                 synchResult != null && !synchResult.isSuccess() &&
                                 (synchResult.getCode() == ResultCode.UNAUTHORIZED ||
                                         synchResult.isIdPRedirection() ||
@@ -1065,10 +1050,7 @@
                 if (sameAccount && isDescendant) {
                     refreshListOfFilesFragment();
                 }
-<<<<<<< HEAD
-=======
-
->>>>>>> f787213c
+
                 boolean uploadWasFine = intent.getBooleanExtra(FileUploader.EXTRA_UPLOAD_RESULT,
                         false);
                 boolean renamedInUpload = getFile().getRemotePath().
@@ -1099,7 +1081,6 @@
                         cleanSecondFragment();
                     }
 
-<<<<<<< HEAD
                     // Force the preview if the file is an image or text file
                     if (uploadWasFine) {
                         OCFile ocFile = getFile();
@@ -1109,12 +1090,6 @@
                             startTextPreview(ocFile);
                         // TODO what about other kind of previews?
                     }
-=======
-                    // Force the preview if the file is an image
-                    if (uploadWasFine && PreviewImageFragment.canBePreviewed(getFile())) {
-                        startImagePreview(getFile());
-                    } // TODO what about other kind of previews?
->>>>>>> f787213c
                 }
 
                 mProgressBar.setIndeterminate(false);
@@ -1367,21 +1342,12 @@
 
         } else if (operation instanceof MoveFileOperation) {
             onMoveFileOperationFinish((MoveFileOperation) operation, result);
-<<<<<<< HEAD
-        }
-
-    }
-    
-=======
 
         } else if (operation instanceof CopyFileOperation) {
             onCopyFileOperationFinish((CopyFileOperation) operation, result);
         }
 
     }
-
-
->>>>>>> f787213c
     private void onCreateShareOperationFinish(CreateShareOperation operation,
                                               RemoteOperationResult result) {
         if (result.isSuccess()) {
@@ -1390,10 +1356,6 @@
         }
     }
 
-<<<<<<< HEAD
-=======
-
->>>>>>> f787213c
     private void onUnshareLinkOperationFinish(UnshareLinkOperation operation,
                                               RemoteOperationResult result) {
         if (result.isSuccess()) {
@@ -1418,12 +1380,9 @@
                 } else if (details instanceof PreviewTextFragment) {
                     // Refresh  OCFile of the fragment
                     ((PreviewTextFragment) details).updateFile(file);
-                } else
+                } else {
                     showDetails(file);
-<<<<<<< HEAD
-=======
-                }
->>>>>>> f787213c
+                }
             }
             invalidateOptionsMenu();
         }
@@ -1439,10 +1398,7 @@
     private void onRemoveFileOperationFinish(RemoveFileOperation operation,
                                              RemoteOperationResult result) {
         dismissLoadingDialog();
-<<<<<<< HEAD
-=======
-
->>>>>>> f787213c
+
         Toast msg = Toast.makeText(this,
                 ErrorMessageAdapter.getErrorCauseMessage(result, operation, getResources()),
                 Toast.LENGTH_LONG);
@@ -1739,10 +1695,6 @@
         showDetailsIntent.putExtra(EXTRA_FILE, file);
         showDetailsIntent.putExtra(EXTRA_ACCOUNT, getAccount());
         startActivity(showDetailsIntent);
-<<<<<<< HEAD
-=======
-
->>>>>>> f787213c
     }
 
     /**

/* ownCloud Android client application
 *   Copyright (C) 2011  Bartek Przybylski
 *   Copyright (C) 2012-2014 ownCloud Inc.
 *
 *   This program is free software: you can redistribute it and/or modify
 *   it under the terms of the GNU General Public License version 2,
 *   as published by the Free Software Foundation.
 *
 *   This program is distributed in the hope that it will be useful,
 *   but WITHOUT ANY WARRANTY; without even the implied warranty of
 *   MERCHANTABILITY or FITNESS FOR A PARTICULAR PURPOSE.  See the
 *   GNU General Public License for more details.
 *
 *   You should have received a copy of the GNU General Public License
 *   along with this program.  If not, see <http://www.gnu.org/licenses/>.
 *
 */

package com.owncloud.android.ui.activity;

import java.io.File;
import java.io.IOException;

import android.accounts.Account;
import android.accounts.AccountManager;
import android.accounts.AuthenticatorException;
import android.accounts.OperationCanceledException;
import android.app.AlertDialog;
import android.app.Dialog;
import android.app.ProgressDialog;
import android.content.BroadcastReceiver;
import android.content.ComponentName;
import android.content.ContentResolver;
import android.content.ContentUris;
import android.content.Context;
import android.content.DialogInterface;
import android.content.Intent;
import android.content.IntentFilter;
import android.content.ServiceConnection;
import android.content.SharedPreferences;
import android.content.SyncRequest;
import android.content.res.Resources.NotFoundException;
import android.database.Cursor;
import android.net.Uri;
import android.os.Build;
import android.os.Bundle;
import android.os.Environment;
import android.os.IBinder;
import android.preference.PreferenceManager;
import android.provider.DocumentsContract;
import android.provider.MediaStore;
import android.provider.OpenableColumns;
import android.support.v4.app.Fragment;
import android.support.v4.app.FragmentManager;
import android.support.v4.app.FragmentTransaction;
import android.util.Log;
import android.view.View;
import android.view.ViewGroup;
import android.widget.ArrayAdapter;
import android.widget.TextView;
import android.widget.Toast;

import com.actionbarsherlock.app.ActionBar;
import com.actionbarsherlock.app.ActionBar.OnNavigationListener;
import com.actionbarsherlock.view.Menu;
import com.actionbarsherlock.view.MenuInflater;
import com.actionbarsherlock.view.MenuItem;
import com.actionbarsherlock.view.Window;
import com.owncloud.android.BuildConfig;
import com.owncloud.android.MainApp;
import com.owncloud.android.R;
import com.owncloud.android.datamodel.OCFile;
import com.owncloud.android.db.UploadDbObject;
import com.owncloud.android.files.services.FileDownloader;
import com.owncloud.android.files.services.FileDownloader.FileDownloaderBinder;
import com.owncloud.android.files.services.FileUploadService;
import com.owncloud.android.files.services.FileUploadService.FileUploaderBinder;
import com.owncloud.android.lib.common.OwnCloudAccount;
import com.owncloud.android.lib.common.OwnCloudClient;
import com.owncloud.android.lib.common.OwnCloudClientManagerFactory;
import com.owncloud.android.lib.common.OwnCloudCredentials;
import com.owncloud.android.lib.common.accounts.AccountUtils.AccountNotFoundException;
import com.owncloud.android.lib.common.network.CertificateCombinedException;
import com.owncloud.android.lib.common.operations.RemoteOperation;
import com.owncloud.android.lib.common.operations.RemoteOperationResult;
import com.owncloud.android.lib.common.operations.RemoteOperationResult.ResultCode;
import com.owncloud.android.lib.common.utils.Log_OC;
import com.owncloud.android.operations.CreateFolderOperation;
import com.owncloud.android.operations.CreateShareOperation;
import com.owncloud.android.operations.MoveFileOperation;
import com.owncloud.android.operations.RemoveFileOperation;
import com.owncloud.android.operations.RenameFileOperation;
import com.owncloud.android.operations.SynchronizeFileOperation;
import com.owncloud.android.operations.SynchronizeFolderOperation;
import com.owncloud.android.operations.UnshareLinkOperation;
import com.owncloud.android.services.observer.FileObserverService;
import com.owncloud.android.syncadapter.FileSyncAdapter;
import com.owncloud.android.ui.adapter.FileListListAdapter;
import com.owncloud.android.ui.dialog.CreateFolderDialogFragment;
import com.owncloud.android.ui.dialog.SslUntrustedCertDialog;
import com.owncloud.android.ui.dialog.SslUntrustedCertDialog.OnSslUntrustedCertListener;
import com.owncloud.android.ui.fragment.FileDetailFragment;
import com.owncloud.android.ui.fragment.FileFragment;
import com.owncloud.android.ui.fragment.OCFileListFragment;
import com.owncloud.android.ui.preview.PreviewImageActivity;
import com.owncloud.android.ui.preview.PreviewImageFragment;
import com.owncloud.android.ui.preview.PreviewMediaFragment;
import com.owncloud.android.ui.preview.PreviewVideoActivity;
import com.owncloud.android.utils.DisplayUtils;
import com.owncloud.android.utils.ErrorMessageAdapter;
import com.owncloud.android.utils.UriUtils;


/**
 * Displays, what files the user has available in his ownCloud. This is the main view.
 *
 * @author Bartek Przybylski
 * @author David A. Velasco
 */

public class FileDisplayActivity extends HookActivity implements
FileFragment.ContainerActivity, OnNavigationListener,
OnSslUntrustedCertListener, OnEnforceableRefreshListener {

    private ArrayAdapter<String> mDirectories;

    private SyncBroadcastReceiver mSyncBroadcastReceiver;
    private UploadFinishReceiver mUploadFinishReceiver;
    private DownloadFinishReceiver mDownloadFinishReceiver;
    private RemoteOperationResult mLastSslUntrustedServerResult = null;

    private boolean mDualPane;
    private View mLeftFragmentContainer;
    private View mRightFragmentContainer;

    private static final String KEY_WAITING_TO_PREVIEW = "WAITING_TO_PREVIEW";
    private static final String KEY_SYNC_IN_PROGRESS = "SYNC_IN_PROGRESS";
    private static final String KEY_WAITING_TO_SEND = "WAITING_TO_SEND";

    public static final int DIALOG_SHORT_WAIT = 0;
    private static final int DIALOG_CHOOSE_UPLOAD_SOURCE = 1;
    private static final int DIALOG_CERT_NOT_SAVED = 2;

    public static final String ACTION_DETAILS = "com.owncloud.android.ui.activity.action.DETAILS";

    private static final int ACTION_SELECT_CONTENT_FROM_APPS = 1;
    private static final int ACTION_SELECT_MULTIPLE_FILES = 2;
    public static final int ACTION_MOVE_FILES = 3;

    private static final String TAG = FileDisplayActivity.class.getSimpleName();

    private static final String TAG_LIST_OF_FILES = "LIST_OF_FILES";
    private static final String TAG_SECOND_FRAGMENT = "SECOND_FRAGMENT";

    private OCFile mWaitingToPreview;

    private boolean mSyncInProgress = false;

    private String DIALOG_UNTRUSTED_CERT;

    private OCFile mWaitingToSend;

    @Override
    protected void onCreate(Bundle savedInstanceState) {
        Log_OC.d(TAG, "onCreate() start");
        requestWindowFeature(Window.FEATURE_INDETERMINATE_PROGRESS);

        super.onCreate(savedInstanceState); // this calls onAccountChanged() when ownCloud Account is valid

        // PIN CODE request ;  best location is to decide, let's try this first
        if (getIntent().getAction() != null && getIntent().getAction().equals(Intent.ACTION_MAIN) && savedInstanceState == null) {
            requestPinCode();
        } else if (getIntent().getAction() == null && savedInstanceState == null) {
            requestPinCode();
        }

        /// grant that FileObserverService is watching favourite files
        if (savedInstanceState == null) {
            Intent initObserversIntent = FileObserverService.makeInitIntent(this);
            startService(initObserversIntent);
        }

        /// Load of saved instance state
        if(savedInstanceState != null) {
            mWaitingToPreview = (OCFile) savedInstanceState.getParcelable(FileDisplayActivity.KEY_WAITING_TO_PREVIEW);
            mSyncInProgress = savedInstanceState.getBoolean(KEY_SYNC_IN_PROGRESS);
            mWaitingToSend = (OCFile) savedInstanceState.getParcelable(FileDisplayActivity.KEY_WAITING_TO_SEND);

        } else {
            mWaitingToPreview = null;
            mSyncInProgress = false;
            mWaitingToSend = null;
        }

        /// USER INTERFACE

        // Inflate and set the layout view
        setContentView(R.layout.files);
        mDualPane = getResources().getBoolean(R.bool.large_land_layout);
        mLeftFragmentContainer = findViewById(R.id.left_fragment_container);
        mRightFragmentContainer = findViewById(R.id.right_fragment_container);
        if (savedInstanceState == null) {
            createMinFragments();
        }

        // Action bar setup
        mDirectories = new CustomArrayAdapter<String>(this, R.layout.sherlock_spinner_dropdown_item);
        getSupportActionBar().setHomeButtonEnabled(true);       // mandatory since Android ICS, according to the official documentation
        setSupportProgressBarIndeterminateVisibility(mSyncInProgress /*|| mRefreshSharesInProgress*/);    // always AFTER setContentView(...) ; to work around bug in its implementation

        setBackgroundText();

        Log_OC.d(TAG, "onCreate() end");
    }

    @Override
    protected void onStart() {
        super.onStart();
        getSupportActionBar().setIcon(DisplayUtils.getSeasonalIconId());
    }

    @Override
    protected void onDestroy() {
        super.onDestroy();
    }

    /**
     *  Called when the ownCloud {@link Account} associated to the Activity was just updated.
     */
    @Override
    protected void onAccountSet(boolean stateWasRecovered) {
        super.onAccountSet(stateWasRecovered);
        if (getAccount() != null) {
            /// Check whether the 'main' OCFile handled by the Activity is contained in the current Account
            OCFile file = getFile();
            // get parent from path
            String parentPath = "";
            if (file != null) {
                if (file.isDown() && file.getLastSyncDateForProperties() == 0) {
                    // upload in progress - right now, files are not inserted in the local cache until the upload is successful
                    // get parent from path
                    parentPath = file.getRemotePath().substring(0, file.getRemotePath().lastIndexOf(file.getFileName()));
                    if (getStorageManager().getFileByPath(parentPath) ==  null)
                        file = null; // not able to know the directory where the file is uploading
                } else {
                    file = getStorageManager().getFileByPath(file.getRemotePath());   // currentDir = null if not in the current Account
                }
            }
            if (file == null) {
                // fall back to root folder
                file = getStorageManager().getFileByPath(OCFile.ROOT_PATH);  // never returns null
            }
            setFile(file);
            setNavigationListWithFolder(file);

            if (!stateWasRecovered) {
                Log_OC.e(TAG, "Initializing Fragments in onAccountChanged..");
                initFragmentsWithFile();
                if (file.isFolder()) {
                    startSyncFolderOperation(file, false);
                }

            } else {
                updateFragmentsVisibility(!file.isFolder());
                updateNavigationElementsInActionBar(file.isFolder() ? null : file);
            }
        }
    }


    private void setNavigationListWithFolder(OCFile file) {
        mDirectories.clear();
        OCFile fileIt = file;
        String parentPath;
        while(fileIt != null && fileIt.getFileName() != OCFile.ROOT_PATH) {
            if (fileIt.isFolder()) {
                mDirectories.add(fileIt.getFileName());
            }
            // get parent from path
            parentPath = fileIt.getRemotePath().substring(0, fileIt.getRemotePath().lastIndexOf(fileIt.getFileName()));
            fileIt = getStorageManager().getFileByPath(parentPath);
        }
        mDirectories.add(OCFile.PATH_SEPARATOR);
    }


    private void createMinFragments() {
        OCFileListFragment listOfFiles = new OCFileListFragment();
        FragmentTransaction transaction = getSupportFragmentManager().beginTransaction();
        transaction.add(R.id.left_fragment_container, listOfFiles, TAG_LIST_OF_FILES);
        transaction.commit();
    }

    private void initFragmentsWithFile() {
        if (getAccount() != null && getFile() != null) {
            /// First fragment
            OCFileListFragment listOfFiles = getListOfFilesFragment();
            if (listOfFiles != null) {
                listOfFiles.listDirectory(getCurrentDir());
            } else {
                Log_OC.e(TAG, "Still have a chance to lose the initializacion of list fragment >(");
            }

            /// Second fragment
            OCFile file = getFile();
            Fragment secondFragment = chooseInitialSecondFragment(file);
            if (secondFragment != null) {
                setSecondFragment(secondFragment);
                updateFragmentsVisibility(true);
                updateNavigationElementsInActionBar(file);

            } else {
                cleanSecondFragment();
            }

        } else {
            Log_OC.wtf(TAG, "initFragments() called with invalid NULLs!");
            if (getAccount() == null) {
                Log_OC.wtf(TAG, "\t account is NULL");
            }
            if (getFile() == null) {
                Log_OC.wtf(TAG, "\t file is NULL");
            }
        }
    }

    private Fragment chooseInitialSecondFragment(OCFile file) {
        Fragment secondFragment = null;
        if (file != null && !file.isFolder()) {
            if (file.isDown() && PreviewMediaFragment.canBePreviewed(file)
                    && file.getLastSyncDateForProperties() > 0  // temporal fix
                    ) {
                int startPlaybackPosition = getIntent().getIntExtra(PreviewVideoActivity.EXTRA_START_POSITION, 0);
                boolean autoplay = getIntent().getBooleanExtra(PreviewVideoActivity.EXTRA_AUTOPLAY, true);
                secondFragment = new PreviewMediaFragment(file, getAccount(), startPlaybackPosition, autoplay);

            } else {
                secondFragment = new FileDetailFragment(file, getAccount());
            }
        }
        return secondFragment;
    }


    /**
     * Replaces the second fragment managed by the activity with the received as
     * a parameter.
     *
     * Assumes never will be more than two fragments managed at the same time.
     *
     * @param fragment      New second Fragment to set.
     */
    private void setSecondFragment(Fragment fragment) {
        FragmentTransaction transaction = getSupportFragmentManager().beginTransaction();
        transaction.replace(R.id.right_fragment_container, fragment, TAG_SECOND_FRAGMENT);
        transaction.commit();
    }


    private void updateFragmentsVisibility(boolean existsSecondFragment) {
        if (mDualPane) {
            if (mLeftFragmentContainer.getVisibility() != View.VISIBLE) {
                mLeftFragmentContainer.setVisibility(View.VISIBLE);
            }
            if (mRightFragmentContainer.getVisibility() != View.VISIBLE) {
                mRightFragmentContainer.setVisibility(View.VISIBLE);
            }

        } else if (existsSecondFragment) {
            if (mLeftFragmentContainer.getVisibility() != View.GONE) {
                mLeftFragmentContainer.setVisibility(View.GONE);
            }
            if (mRightFragmentContainer.getVisibility() != View.VISIBLE) {
                mRightFragmentContainer.setVisibility(View.VISIBLE);
            }

        } else {
            if (mLeftFragmentContainer.getVisibility() != View.VISIBLE) {
                mLeftFragmentContainer.setVisibility(View.VISIBLE);
            }
            if (mRightFragmentContainer.getVisibility() != View.GONE) {
                mRightFragmentContainer.setVisibility(View.GONE);
            }
        }
    }


    private OCFileListFragment getListOfFilesFragment() {
        Fragment listOfFiles = getSupportFragmentManager().findFragmentByTag(FileDisplayActivity.TAG_LIST_OF_FILES);
        if (listOfFiles != null) {
            return (OCFileListFragment)listOfFiles;
        }
        Log_OC.wtf(TAG, "Access to unexisting list of files fragment!!");
        return null;
    }

    public FileFragment getSecondFragment() {
        Fragment second = getSupportFragmentManager().findFragmentByTag(FileDisplayActivity.TAG_SECOND_FRAGMENT);
        if (second != null) {
            return (FileFragment)second;
        }
        return null;
    }

    protected void cleanSecondFragment() {
        Fragment second = getSecondFragment();
        if (second != null) {
            FragmentTransaction tr = getSupportFragmentManager().beginTransaction();
            tr.remove(second);
            tr.commit();
        }
        updateFragmentsVisibility(false);
        updateNavigationElementsInActionBar(null);
    }

    protected void refreshListOfFilesFragment() {
        OCFileListFragment fileListFragment = getListOfFilesFragment();
        if (fileListFragment != null) {
            fileListFragment.listDirectory();
        }
    }

    protected void refreshSecondFragment(String downloadEvent, String downloadedRemotePath, boolean success) {
        FileFragment secondFragment = getSecondFragment();
        boolean waitedPreview = (mWaitingToPreview != null && mWaitingToPreview.getRemotePath().equals(downloadedRemotePath));
        if (secondFragment != null && secondFragment instanceof FileDetailFragment) {
            FileDetailFragment detailsFragment = (FileDetailFragment) secondFragment;
            OCFile fileInFragment = detailsFragment.getFile();
            if (fileInFragment != null && !downloadedRemotePath.equals(fileInFragment.getRemotePath())) {
                // the user browsed to other file ; forget the automatic preview
                mWaitingToPreview = null;

            } else if (downloadEvent.equals(FileDownloader.getDownloadAddedMessage())) {
                // grant that the right panel updates the progress bar
                detailsFragment.listenForTransferProgress();
                detailsFragment.updateFileDetails(true, false);

            } else if (downloadEvent.equals(FileDownloader.getDownloadFinishMessage())) {
                //  update the right panel
                boolean detailsFragmentChanged = false;
                if (waitedPreview) {
                    if (success) {
                        mWaitingToPreview = getStorageManager().getFileById(mWaitingToPreview.getFileId());   // update the file from database, for the local storage path
                        if (PreviewMediaFragment.canBePreviewed(mWaitingToPreview)) {
                            startMediaPreview(mWaitingToPreview, 0, true);
                            detailsFragmentChanged = true;
                        } else {
                            getFileOperationsHelper().openFile(mWaitingToPreview);
                        }
                    }
                    mWaitingToPreview = null;
                }
                if (!detailsFragmentChanged) {
                    detailsFragment.updateFileDetails(false, (success));
                }
            }
        }
    }

    @Override
    public boolean onPrepareOptionsMenu(Menu menu) {
        if (BuildConfig.DEBUG) {
            menu.findItem(R.id.action_logger).setVisible(true);
        } else {
            menu.findItem(R.id.action_logger).setVisible(false);
        }
        return super.onPrepareOptionsMenu(menu);
    }

    @Override
    public boolean onCreateOptionsMenu(Menu menu) {
        MenuInflater inflater = getSherlock().getMenuInflater();
        inflater.inflate(R.menu.main_menu, menu);
        return true;
    }

    @Override
    public boolean onOptionsItemSelected(MenuItem item) {
        boolean retval = true;
        switch (item.getItemId()) {
        case R.id.action_create_dir: {
            CreateFolderDialogFragment dialog =
                    CreateFolderDialogFragment.newInstance(getCurrentDir());
            dialog.show(getSupportFragmentManager(), "createdirdialog");
            break;
        }
        case R.id.action_sync_account: {
            startSynchronization();
            break;
        }
        case R.id.action_upload: {
            showDialog(DIALOG_CHOOSE_UPLOAD_SOURCE);
            break;
        }
        case R.id.action_settings: {
            Intent settingsIntent = new Intent(this, Preferences.class);
            startActivity(settingsIntent);
            break;
        }
        case R.id.action_logger: {
            Intent loggerIntent = new Intent(getApplicationContext(),LogHistoryActivity.class);
            startActivity(loggerIntent);
            break;
        }
        case R.id.action_upload_list: {
            Intent uploadListIntent = new Intent(getApplicationContext(),UploadListActivity.class);
            startActivity(uploadListIntent);
            break;
        }
        case android.R.id.home: {
            FileFragment second = getSecondFragment();
            OCFile currentDir = getCurrentDir();
            if((currentDir != null && currentDir.getParentId() != 0) ||
                    (second != null && second.getFile() != null)) {
                onBackPressed();

            }
            break;
        }
        case R.id.action_sort: {
            SharedPreferences appPreferences = PreferenceManager
                    .getDefaultSharedPreferences(this);

            // Read sorting order, default to sort by name ascending
            Integer sortOrder = appPreferences
                    .getInt("sortOrder", FileListListAdapter.SORT_NAME);

            AlertDialog.Builder builder = new AlertDialog.Builder(this);
            builder.setTitle(R.string.actionbar_sort_title)
            .setSingleChoiceItems(R.array.actionbar_sortby, sortOrder , new DialogInterface.OnClickListener() {
                public void onClick(DialogInterface dialog, int which) {

                    switch (which){
                    case 0:
                        sortByName(true);
                        break;
                    case 1:
                        sortByDate(false);
                        break;

// TODO re-enable when server-side folder size calculation is available
//                    case 2:
//                        sortBySize(false);
//                        break;
                    }

                    dialog.dismiss();

                }
            });
            builder.create().show();
            break;
        }
        default:
            retval = super.onOptionsItemSelected(item);
        }
        return retval;
    }

    private void startSynchronization() {
        Log_OC.e(TAG, "Got to start sync");
        if (android.os.Build.VERSION.SDK_INT < android.os.Build.VERSION_CODES.KITKAT) {
            Log_OC.e(TAG, "Canceling all syncs for " + MainApp.getAuthority());
            ContentResolver.cancelSync(null, MainApp.getAuthority());   // cancel the current synchronizations of any ownCloud account
            Bundle bundle = new Bundle();
            bundle.putBoolean(ContentResolver.SYNC_EXTRAS_MANUAL, true);
            bundle.putBoolean(ContentResolver.SYNC_EXTRAS_EXPEDITED, true);
            Log_OC.e(TAG, "Requesting sync for " + getAccount().name + " at " + MainApp.getAuthority());
            ContentResolver.requestSync(
                    getAccount(),
                    MainApp.getAuthority(), bundle);
        } else {
            Log_OC.e(TAG, "Requesting sync for " + getAccount().name + " at " + MainApp.getAuthority() + " with new API");
            SyncRequest.Builder builder = new SyncRequest.Builder();
            builder.setSyncAdapter(getAccount(), MainApp.getAuthority());
            builder.setExpedited(true);
            builder.setManual(true);
            builder.syncOnce();

            // Fix bug in Android Lollipop when you click on refresh the whole account
            Bundle extras = new Bundle();
            builder.setExtras(extras);

            SyncRequest request = builder.build();
            ContentResolver.requestSync(request);
        }
    }


    @Override
    public boolean onNavigationItemSelected(int itemPosition, long itemId) {
        if (itemPosition != 0) {
            String targetPath = "";
            for (int i=itemPosition; i < mDirectories.getCount() - 1; i++) {
                targetPath = mDirectories.getItem(i) + OCFile.PATH_SEPARATOR + targetPath;
            }
            targetPath = OCFile.PATH_SEPARATOR + targetPath;
            OCFile targetFolder = getStorageManager().getFileByPath(targetPath);
            if (targetFolder != null) {
                browseTo(targetFolder);
            }

            // the next operation triggers a new call to this method, but it's necessary to
            // ensure that the name exposed in the action bar is the current directory when the
            // user selected it in the navigation list
            if (getSupportActionBar().getNavigationMode() == ActionBar.NAVIGATION_MODE_LIST  && itemPosition != 0)
                getSupportActionBar().setSelectedNavigationItem(0);
        }
        return true;
    }

    /**
     * Called, when the user selected something for uploading
     */
    protected void onActivityResult(int requestCode, int resultCode, Intent data) {
        super.onActivityResult(requestCode, resultCode, data);

        if (requestCode == ACTION_SELECT_CONTENT_FROM_APPS && (resultCode == RESULT_OK || resultCode == UploadFilesActivity.RESULT_OK_AND_MOVE)) {
            requestSimpleUpload(data, resultCode);

        } else if (requestCode == ACTION_SELECT_MULTIPLE_FILES && (resultCode == RESULT_OK || resultCode == UploadFilesActivity.RESULT_OK_AND_MOVE)) {
            requestMultipleUpload(data, resultCode);

        } else if (requestCode == ACTION_MOVE_FILES && (resultCode == RESULT_OK ||
                resultCode == MoveActivity.RESULT_OK_AND_MOVE)){

            final Intent fData = data;
            final int fResultCode = resultCode;
            getHandler().postDelayed(
                new Runnable() {
                    @Override
                    public void run() {
                        requestMoveOperation(fData, fResultCode);
                    }
                },
                DELAY_TO_REQUEST_OPERATION_ON_ACTIVITY_RESULTS
            );
        }
    }

    private void requestMultipleUpload(Intent data, int resultCode) {
        String[] filePaths = data.getStringArrayExtra(UploadFilesActivity.EXTRA_CHOSEN_FILES);
        if (filePaths != null) {
            String[] remotePaths = new String[filePaths.length];
            String remotePathBase = "";
            for (int j = mDirectories.getCount() - 2; j >= 0; --j) {
                remotePathBase += OCFile.PATH_SEPARATOR + mDirectories.getItem(j);
            }
            if (!remotePathBase.endsWith(OCFile.PATH_SEPARATOR))
                remotePathBase += OCFile.PATH_SEPARATOR;
            for (int j = 0; j< remotePaths.length; j++) {
                remotePaths[j] = remotePathBase + (new File(filePaths[j])).getName();
            }

            Intent i = new Intent(this, FileUploadService.class);
            i.putExtra(FileUploadService.KEY_ACCOUNT, getAccount());
            i.putExtra(FileUploadService.KEY_LOCAL_FILE, filePaths);
            i.putExtra(FileUploadService.KEY_REMOTE_FILE, remotePaths);
            i.putExtra(FileUploadService.KEY_UPLOAD_TYPE, FileUploadService.UploadSingleMulti.UPLOAD_MULTIPLE_FILES);
            if (resultCode == UploadFilesActivity.RESULT_OK_AND_MOVE)
                i.putExtra(FileUploadService.KEY_LOCAL_BEHAVIOUR, FileUploadService.LocalBehaviour.LOCAL_BEHAVIOUR_MOVE);
            startService(i);

        } else {
            Log_OC.d(TAG, "User clicked on 'Update' with no selection");
            Toast t = Toast.makeText(this, getString(R.string.filedisplay_no_file_selected), Toast.LENGTH_LONG);
            t.show();
            return;
        }
    }


    private void requestSimpleUpload(Intent data, int resultCode) {
        String filepath = null;
        String mimeType = null;

        Uri selectedImageUri = data.getData();

        try {
            mimeType = getContentResolver().getType(selectedImageUri);

            String filemanagerstring = selectedImageUri.getPath();
            String selectedImagePath = getPath(selectedImageUri);

            if (selectedImagePath != null)
                filepath = selectedImagePath;
            else
                filepath = filemanagerstring;

        } catch (Exception e) {
            Log_OC.e(TAG, "Unexpected exception when trying to read the result of Intent.ACTION_GET_CONTENT", e);
            e.printStackTrace();

        } finally {
            if (filepath == null) {
                Log_OC.e(TAG, "Couldnt resolve path to file");
                Toast t = Toast.makeText(this, getString(R.string.filedisplay_unexpected_bad_get_content), Toast.LENGTH_LONG);
                t.show();
                return;
            }
        }

        Intent i = new Intent(this, FileUploadService.class);
        i.putExtra(FileUploadService.KEY_ACCOUNT,
                getAccount());
        String remotepath = new String();
        for (int j = mDirectories.getCount() - 2; j >= 0; --j) {
            remotepath += OCFile.PATH_SEPARATOR + mDirectories.getItem(j);
        }
        if (!remotepath.endsWith(OCFile.PATH_SEPARATOR))
            remotepath += OCFile.PATH_SEPARATOR;

        if (filepath.startsWith(UriUtils.URI_CONTENT_SCHEME)) {

            Cursor cursor = MainApp.getAppContext().getContentResolver()
                    .query(Uri.parse(filepath), null, null, null, null, null);

            try {
                if (cursor != null && cursor.moveToFirst()) {
                    String displayName = cursor.getString(
                            cursor.getColumnIndex(OpenableColumns.DISPLAY_NAME));
                    Log.i(TAG, "Display Name: " + displayName + "; mimeType: " + mimeType);

                    displayName.replace(File.separatorChar, '_');
                    displayName.replace(File.pathSeparatorChar, '_');
                    remotepath += displayName + DisplayUtils.getComposedFileExtension(filepath);

                }
            } finally {
                cursor.close();
            }

        } else {
            remotepath += new File(filepath).getName();
        }

<<<<<<< HEAD
        i.putExtra(FileUploadService.KEY_LOCAL_FILE, filepath);
        i.putExtra(FileUploadService.KEY_REMOTE_FILE, remotepath);
        i.putExtra(FileUploadService.KEY_UPLOAD_TYPE, FileUploadService.UploadSingleMulti.UPLOAD_SINGLE_FILE);
        if (resultCode == UploadFilesActivity.RESULT_OK_AND_MOVE) {
            i.putExtra(FileUploadService.KEY_LOCAL_BEHAVIOUR, FileUploadService.LocalBehaviour.LOCAL_BEHAVIOUR_MOVE);
        }
        if(startService(i) == null) {
            Log_OC.e(TAG, "FileUploadService could not be started");
        }
=======
        i.putExtra(FileUploader.KEY_LOCAL_FILE, filepath);
        i.putExtra(FileUploader.KEY_REMOTE_FILE, remotepath);
        i.putExtra(FileUploader.KEY_MIME_TYPE, mimeType);
        i.putExtra(FileUploader.KEY_UPLOAD_TYPE, FileUploader.UPLOAD_SINGLE_FILE);
        if (resultCode == UploadFilesActivity.RESULT_OK_AND_MOVE)
            i.putExtra(FileUploader.KEY_LOCAL_BEHAVIOUR, FileUploader.LOCAL_BEHAVIOUR_MOVE);
        startService(i);
>>>>>>> ddfe992c
    }

    /**
     * Request the operation for moving the file/folder from one path to another
     *
     * @param data              Intent received
     * @param resultCode        Result code received
     */
    private void requestMoveOperation(Intent data, int resultCode) {
        OCFile folderToMoveAt = (OCFile) data.getParcelableExtra(MoveActivity.EXTRA_CURRENT_FOLDER);
        OCFile targetFile = (OCFile) data.getParcelableExtra(MoveActivity.EXTRA_TARGET_FILE);
        getFileOperationsHelper().moveFile(folderToMoveAt, targetFile);
    }

    @Override
    public void onBackPressed() {
        OCFileListFragment listOfFiles = getListOfFilesFragment();
        if (mDualPane || getSecondFragment() == null) {
            if (listOfFiles != null) {  // should never be null, indeed
                if (mDirectories.getCount() <= 1) {
                    finish();
                    return;
                }
                int levelsUp = listOfFiles.onBrowseUp();
                for (int i=0; i < levelsUp && mDirectories.getCount() > 1 ; i++) {
                    popDirname();
                }
            }
        }
        if (listOfFiles != null) {  // should never be null, indeed
            setFile(listOfFiles.getCurrentFile());
        }
        cleanSecondFragment();

    }

    @Override
    protected void onSaveInstanceState(Bundle outState) {
        // responsibility of restore is preferred in onCreate() before than in onRestoreInstanceState when there are Fragments involved
        Log_OC.e(TAG, "onSaveInstanceState() start");
        super.onSaveInstanceState(outState);
        outState.putParcelable(FileDisplayActivity.KEY_WAITING_TO_PREVIEW, mWaitingToPreview);
        outState.putBoolean(FileDisplayActivity.KEY_SYNC_IN_PROGRESS, mSyncInProgress);
        //outState.putBoolean(FileDisplayActivity.KEY_REFRESH_SHARES_IN_PROGRESS, mRefreshSharesInProgress);
        outState.putParcelable(FileDisplayActivity.KEY_WAITING_TO_SEND, mWaitingToSend);

        Log_OC.d(TAG, "onSaveInstanceState() end");
    }



    @Override
    protected void onResume() {
        super.onResume();
        Log_OC.e(TAG, "onResume() start");

        // refresh list of files
        refreshListOfFilesFragment();

        // Listen for sync messages
        IntentFilter syncIntentFilter = new IntentFilter(FileSyncAdapter.EVENT_FULL_SYNC_START);
        syncIntentFilter.addAction(FileSyncAdapter.EVENT_FULL_SYNC_END);
        syncIntentFilter.addAction(FileSyncAdapter.EVENT_FULL_SYNC_FOLDER_CONTENTS_SYNCED);
        syncIntentFilter.addAction(SynchronizeFolderOperation.EVENT_SINGLE_FOLDER_CONTENTS_SYNCED);
        syncIntentFilter.addAction(SynchronizeFolderOperation.EVENT_SINGLE_FOLDER_SHARES_SYNCED);
        mSyncBroadcastReceiver = new SyncBroadcastReceiver();
        registerReceiver(mSyncBroadcastReceiver, syncIntentFilter);
        //LocalBroadcastManager.getInstance(this).registerReceiver(mSyncBroadcastReceiver, syncIntentFilter);

        // Listen for upload messages
        IntentFilter uploadIntentFilter = new IntentFilter(FileUploadService.getUploadFinishMessage());
        mUploadFinishReceiver = new UploadFinishReceiver();
        registerReceiver(mUploadFinishReceiver, uploadIntentFilter);

        // Listen for download messages
        IntentFilter downloadIntentFilter = new IntentFilter(FileDownloader.getDownloadAddedMessage());
        downloadIntentFilter.addAction(FileDownloader.getDownloadFinishMessage());
        mDownloadFinishReceiver = new DownloadFinishReceiver();
        registerReceiver(mDownloadFinishReceiver, downloadIntentFilter);

        Log_OC.d(TAG, "onResume() end");
    }


    @Override
    protected void onPause() {
        Log_OC.e(TAG, "onPause() start");
        if (mSyncBroadcastReceiver != null) {
            unregisterReceiver(mSyncBroadcastReceiver);
            //LocalBroadcastManager.getInstance(this).unregisterReceiver(mSyncBroadcastReceiver);
            mSyncBroadcastReceiver = null;
        }
        if (mUploadFinishReceiver != null) {
            unregisterReceiver(mUploadFinishReceiver);
            mUploadFinishReceiver = null;
        }
        if (mDownloadFinishReceiver != null) {
            unregisterReceiver(mDownloadFinishReceiver);
            mDownloadFinishReceiver = null;
        }


        Log_OC.d(TAG, "onPause() end");
        super.onPause();
    }


    @Override
    protected Dialog onCreateDialog(int id) {
        Dialog dialog = null;
        AlertDialog.Builder builder;
        switch (id) {
        case DIALOG_SHORT_WAIT: {
            ProgressDialog working_dialog = new ProgressDialog(this);
            working_dialog.setMessage(getResources().getString(
                    R.string.wait_a_moment));
            working_dialog.setIndeterminate(true);
            working_dialog.setCancelable(false);
            dialog = working_dialog;
            break;
        }
        case DIALOG_CHOOSE_UPLOAD_SOURCE: {


            String[] allTheItems = { getString(R.string.actionbar_upload_files),
                    getString(R.string.actionbar_upload_from_apps) };

            builder = new AlertDialog.Builder(this);
            builder.setTitle(R.string.actionbar_upload);
            builder.setItems(allTheItems, new DialogInterface.OnClickListener() {
                public void onClick(DialogInterface dialog, int item) {
                    if (item == 0) {
                        // if (!mDualPane) {
                            Intent action = new Intent(FileDisplayActivity.this, UploadFilesActivity.class);
                            action.putExtra(UploadFilesActivity.EXTRA_ACCOUNT, FileDisplayActivity.this.getAccount());
                            startActivityForResult(action, ACTION_SELECT_MULTIPLE_FILES);
                            // } else {
                            // TODO create and handle new fragment
                            // LocalFileListFragment
                            // }
                    } else if (item == 1) {
                        Intent action = new Intent(Intent.ACTION_GET_CONTENT);
                        action = action.setType("*/*").addCategory(Intent.CATEGORY_OPENABLE);
                        startActivityForResult(Intent.createChooser(action, getString(R.string.upload_chooser_title)),
                                ACTION_SELECT_CONTENT_FROM_APPS);
                    }
                }
            });
            dialog = builder.create();
            break;
        }
        case DIALOG_CERT_NOT_SAVED: {
            builder = new AlertDialog.Builder(this);
            builder.setMessage(getResources().getString(R.string.ssl_validator_not_saved));
            builder.setCancelable(false);
            builder.setPositiveButton(R.string.common_ok, new DialogInterface.OnClickListener() {
                @Override
                public void onClick(DialogInterface dialog, int which) {
                    dialog.dismiss();
                };
            });
            dialog = builder.create();
            break;
        }
        default:
            dialog = null;
        }

        return dialog;
    }

    /**
     * Translates a content URI of an content to a physical path on the disk
     * 
     * @param uri The URI to resolve
     * @return The path to the content or null if it could not be found
     */
    public String getPath(Uri uri) {
<<<<<<< HEAD
        String[] projection = { MediaStore.Images.Media.DATA };
        Cursor cursor = managedQuery(uri, projection, null, null, null);
        if (cursor != null) {
            int column_index = cursor
                    .getColumnIndexOrThrow(MediaStore.Images.Media.DATA);
            cursor.moveToFirst();
            return cursor.getString(column_index);
=======
        final boolean isKitKatOrLater = Build.VERSION.SDK_INT >= Build.VERSION_CODES.KITKAT;

        // DocumentProvider
        if (isKitKatOrLater && DocumentsContract.isDocumentUri(getApplicationContext(), uri)) {
            // ExternalStorageProvider
            if (UriUtils.isExternalStorageDocument(uri)) {
                final String docId = DocumentsContract.getDocumentId(uri);
                final String[] split = docId.split(":");
                final String type = split[0];

                if ("primary".equalsIgnoreCase(type)) {
                    return Environment.getExternalStorageDirectory() + "/" + split[1];
                }
            }
            // DownloadsProvider
            else if (UriUtils.isDownloadsDocument(uri)) {

                final String id = DocumentsContract.getDocumentId(uri);
                final Uri contentUri = ContentUris.withAppendedId(Uri.parse("content://downloads/public_downloads"),
                        Long.valueOf(id));

                return UriUtils.getDataColumn(getApplicationContext(), contentUri, null, null);
            }
            // MediaProvider
            else if (UriUtils.isMediaDocument(uri)) {
                final String docId = DocumentsContract.getDocumentId(uri);
                final String[] split = docId.split(":");
                final String type = split[0];

                Uri contentUri = null;
                if ("image".equals(type)) {
                    contentUri = MediaStore.Images.Media.EXTERNAL_CONTENT_URI;
                } else if ("video".equals(type)) {
                    contentUri = MediaStore.Video.Media.EXTERNAL_CONTENT_URI;
                } else if ("audio".equals(type)) {
                    contentUri = MediaStore.Audio.Media.EXTERNAL_CONTENT_URI;
                }

                final String selection = "_id=?";
                final String[] selectionArgs = new String[] { split[1] };

                return UriUtils.getDataColumn(getApplicationContext(), contentUri, selection, selectionArgs);
            }
            // Documents providers returned as content://...
            else if (UriUtils.isContentDocument(uri)) {
                return uri.toString();
            }
        }
        // MediaStore (and general)
        else if ("content".equalsIgnoreCase(uri.getScheme())) {

            // Return the remote address
            if (UriUtils.isGooglePhotosUri(uri))
                return uri.getLastPathSegment();

            return UriUtils.getDataColumn(getApplicationContext(), uri, null, null);
        }
        // File
        else if ("file".equalsIgnoreCase(uri.getScheme())) {
            return uri.getPath();
>>>>>>> ddfe992c
        }
        return null;
    }

    /**
     * Pushes a directory to the drop down list
     * @param directory to push
     * @throws IllegalArgumentException If the {@link OCFile#isFolder()} returns false.
     */
    public void pushDirname(OCFile directory) {
        if(!directory.isFolder()){
            throw new IllegalArgumentException("Only directories may be pushed!");
        }
        mDirectories.insert(directory.getFileName(), 0);
        setFile(directory);
    }

    /**
     * Pops a directory name from the drop down list
     * @return True, unless the stack is empty
     */
    public boolean popDirname() {
        mDirectories.remove(mDirectories.getItem(0));
        return !mDirectories.isEmpty();
    }

    // Custom array adapter to override text colors
    private class CustomArrayAdapter<T> extends ArrayAdapter<T> {

        public CustomArrayAdapter(FileDisplayActivity ctx, int view) {
            super(ctx, view);
        }

        public View getView(int position, View convertView, ViewGroup parent) {
            View v = super.getView(position, convertView, parent);

            ((TextView) v).setTextColor(getResources().getColorStateList(
                    android.R.color.white));

            fixRoot((TextView) v );
            return v;
        }

        public View getDropDownView(int position, View convertView,
                ViewGroup parent) {
            View v = super.getDropDownView(position, convertView, parent);

            ((TextView) v).setTextColor(getResources().getColorStateList(
                    android.R.color.white));

            fixRoot((TextView) v );
            return v;
        }

        private void fixRoot(TextView v) {
            if (v.getText().equals(OCFile.PATH_SEPARATOR)) {
                v.setText(R.string.default_display_name_for_root_folder);
            }
        }

    }

    private class SyncBroadcastReceiver extends BroadcastReceiver {

        /**
         * {@link BroadcastReceiver} to enable syncing feedback in UI
         */
        @Override
        public void onReceive(Context context, Intent intent) {
            try {
                String event = intent.getAction();
                Log_OC.d(TAG, "Received broadcast " + event);
                String accountName = intent.getStringExtra(FileSyncAdapter.EXTRA_ACCOUNT_NAME);
                String synchFolderRemotePath = intent.getStringExtra(FileSyncAdapter.EXTRA_FOLDER_PATH);
                RemoteOperationResult synchResult = (RemoteOperationResult)intent.getSerializableExtra(FileSyncAdapter.EXTRA_RESULT);
                boolean sameAccount = (getAccount() != null && accountName.equals(getAccount().name) && getStorageManager() != null);

                if (sameAccount) {

                    if (FileSyncAdapter.EVENT_FULL_SYNC_START.equals(event)) {
                        mSyncInProgress = true;

                    } else {
                        OCFile currentFile = (getFile() == null) ? null : getStorageManager().getFileByPath(getFile().getRemotePath());
                        OCFile currentDir = (getCurrentDir() == null) ? null : getStorageManager().getFileByPath(getCurrentDir().getRemotePath());

                        if (currentDir == null) {
                            // current folder was removed from the server
                            Toast.makeText( FileDisplayActivity.this,
                                            String.format(getString(R.string.sync_current_folder_was_removed), mDirectories.getItem(0)),
                                            Toast.LENGTH_LONG)
                                .show();
                            browseToRoot();

                        } else {
                            if (currentFile == null && !getFile().isFolder()) {
                                // currently selected file was removed in the server, and now we know it
                                cleanSecondFragment();
                                currentFile = currentDir;
                            }

                            if (synchFolderRemotePath != null && currentDir.getRemotePath().equals(synchFolderRemotePath)) {
                                OCFileListFragment fileListFragment = getListOfFilesFragment();
                                if (fileListFragment != null) {
                                    fileListFragment.listDirectory(currentDir);
                                }
                            }
                            setFile(currentFile);
                        }

                        mSyncInProgress = (!FileSyncAdapter.EVENT_FULL_SYNC_END.equals(event) && !SynchronizeFolderOperation.EVENT_SINGLE_FOLDER_SHARES_SYNCED.equals(event));

                        if (SynchronizeFolderOperation.EVENT_SINGLE_FOLDER_CONTENTS_SYNCED.
                                    equals(event) &&
                                /// TODO refactor and make common
                                synchResult != null && !synchResult.isSuccess() &&
                                (synchResult.getCode() == ResultCode.UNAUTHORIZED   ||
                                    synchResult.isIdPRedirection()                  ||
                                    (synchResult.isException() && synchResult.getException()
                                            instanceof AuthenticatorException))) {

                            OwnCloudClient client = null;
                            try {
                                OwnCloudAccount ocAccount =
                                        new OwnCloudAccount(getAccount(), context);
                                client = (OwnCloudClientManagerFactory.getDefaultSingleton().
                                        removeClientFor(ocAccount));
                                // TODO get rid of these exceptions
                            } catch (AccountNotFoundException e) {
                                e.printStackTrace();
                            } catch (AuthenticatorException e) {
                                e.printStackTrace();
                            } catch (OperationCanceledException e) {
                                e.printStackTrace();
                            } catch (IOException e) {
                                e.printStackTrace();
                            }

                            if (client != null) {
                                OwnCloudCredentials cred = client.getCredentials();
                                if (cred != null) {
                                    AccountManager am = AccountManager.get(context);
                                    if (cred.authTokenExpires()) {
                                        am.invalidateAuthToken(
                                                getAccount().type,
                                                cred.getAuthToken()
                                        );
                                    } else {
                                        am.clearPassword(getAccount());
                                    }
                                }
                            }

                            requestCredentialsUpdate();

                        }
                    }
                    removeStickyBroadcast(intent);
                    Log_OC.d(TAG, "Setting progress visibility to " + mSyncInProgress);
                    setSupportProgressBarIndeterminateVisibility(mSyncInProgress /*|| mRefreshSharesInProgress*/);

                    setBackgroundText();

                }

                if (synchResult != null) {
                    if (synchResult.getCode().equals(RemoteOperationResult.ResultCode.SSL_RECOVERABLE_PEER_UNVERIFIED)) {
                        mLastSslUntrustedServerResult = synchResult;
                    }
                }
            } catch (RuntimeException e) {
                // avoid app crashes after changing the serial id of RemoteOperationResult
                // in owncloud library with broadcast notifications pending to process
                removeStickyBroadcast(intent);
            }
        }
    }

    /**
     * Show a text message on screen view for notifying user if content is
     * loading or folder is empty
     */
    private void setBackgroundText() {
        OCFileListFragment ocFileListFragment = getListOfFilesFragment();
        if (ocFileListFragment != null) {
            int message = R.string.file_list_loading;
            if (!mSyncInProgress) {
                // In case file list is empty
                message = R.string.file_list_empty;
            }
            ocFileListFragment.setMessageForEmptyList(getString(message));
        } else {
            Log_OC.e(TAG, "OCFileListFragment is null");
        }
    }

    /**
     * Once the file upload has finished -> update view
     */
    private class UploadFinishReceiver extends BroadcastReceiver {
        /**
         * Once the file upload has finished -> update view
         *  @author David A. Velasco
         * {@link BroadcastReceiver} to enable upload feedback in UI
         */
        @Override
        public void onReceive(Context context, Intent intent) {
            try {
                String uploadedRemotePath = intent.getStringExtra(FileDownloader.EXTRA_REMOTE_PATH);
                String accountName = intent.getStringExtra(FileUploadService.ACCOUNT_NAME);
                boolean sameAccount = getAccount() != null && accountName.equals(getAccount().name);
                OCFile currentDir = getCurrentDir();
                boolean isDescendant = (currentDir != null) && (uploadedRemotePath != null) &&
                        (uploadedRemotePath.startsWith(currentDir.getRemotePath()));

                if (sameAccount && isDescendant) {
                    refreshListOfFilesFragment();
                }

                boolean uploadWasFine = intent.getBooleanExtra(FileUploadService.EXTRA_UPLOAD_RESULT, false);
                boolean renamedInUpload = getFile().getRemotePath().
                        equals(intent.getStringExtra(FileUploadService.EXTRA_OLD_REMOTE_PATH));
                boolean sameFile = getFile().getRemotePath().equals(uploadedRemotePath) ||
                        renamedInUpload;
                FileFragment details = getSecondFragment();
                boolean detailFragmentIsShown = (details != null &&
                        details instanceof FileDetailFragment);

                if (sameAccount && sameFile && detailFragmentIsShown) {
                    if (uploadWasFine) {
                        setFile(getStorageManager().getFileByPath(uploadedRemotePath));
                    }
                    if (renamedInUpload) {
                        String newName = (new File(uploadedRemotePath)).getName();
                        Toast msg = Toast.makeText(
                                context,
                                String.format(
                                        getString(R.string.filedetails_renamed_in_upload_msg),
                                        newName),
                                Toast.LENGTH_LONG);
                        msg.show();
                    }
                    if (uploadWasFine || getFile().fileExists()) {
                        ((FileDetailFragment)details).updateFileDetails(false, true);
                    } else {
                        cleanSecondFragment();
                    }

                    // Force the preview if the file is an image
                    if (uploadWasFine && PreviewImageFragment.canBePreviewed(getFile())) {
                        startImagePreview(getFile());
                    } // TODO what about other kind of previews?
                }

            } finally {
                if (intent != null) {
                    removeStickyBroadcast(intent);
                }
            }

        }

    }


    /**
     * Class waiting for broadcast events from the {@link FielDownloader} service.
     *
     * Updates the UI when a download is started or finished, provided that it is relevant for the
     * current folder.
     */
    private class DownloadFinishReceiver extends BroadcastReceiver {
        @Override
        public void onReceive(Context context, Intent intent) {
            try {
                boolean sameAccount = isSameAccount(context, intent);
                String downloadedRemotePath = intent.getStringExtra(FileDownloader.EXTRA_REMOTE_PATH);
                boolean isDescendant = isDescendant(downloadedRemotePath);

                if (sameAccount && isDescendant) {
                    refreshListOfFilesFragment();
                    refreshSecondFragment(intent.getAction(), downloadedRemotePath, intent.getBooleanExtra(FileDownloader.EXTRA_DOWNLOAD_RESULT, false));
                }

                if (mWaitingToSend != null) {
                    mWaitingToSend = getStorageManager().getFileByPath(mWaitingToSend.getRemotePath()); // Update the file to send
                    if (mWaitingToSend.isDown()) {
                        sendDownloadedFile();
                    }
                }

            } finally {
                if (intent != null) {
                    removeStickyBroadcast(intent);
                }
            }
        }

        private boolean isDescendant(String downloadedRemotePath) {
            OCFile currentDir = getCurrentDir();
            return (currentDir != null && downloadedRemotePath != null && downloadedRemotePath.startsWith(currentDir.getRemotePath()));
        }

        private boolean isSameAccount(Context context, Intent intent) {
            String accountName = intent.getStringExtra(FileDownloader.ACCOUNT_NAME);
            return (accountName != null && getAccount() != null && accountName.equals(getAccount().name));
        }
    }


    public void browseToRoot() {
        OCFileListFragment listOfFiles = getListOfFilesFragment();
        if (listOfFiles != null) {  // should never be null, indeed
            while (mDirectories.getCount() > 1) {
                popDirname();
            }
            OCFile root = getStorageManager().getFileByPath(OCFile.ROOT_PATH);
            listOfFiles.listDirectory(root);
            setFile(listOfFiles.getCurrentFile());
            startSyncFolderOperation(root, false);
        }
        cleanSecondFragment();
    }


    public void browseTo(OCFile folder) {
        if (folder == null || !folder.isFolder()) {
            throw new IllegalArgumentException("Trying to browse to invalid folder " + folder);
        }
        OCFileListFragment listOfFiles = getListOfFilesFragment();
        if (listOfFiles != null) {
            setNavigationListWithFolder(folder);
            listOfFiles.listDirectory(folder);
            setFile(listOfFiles.getCurrentFile());
            startSyncFolderOperation(folder, false);
        } else {
            Log_OC.e(TAG, "Unexpected null when accessing list fragment");
        }
        cleanSecondFragment();
    }


    /**
     * {@inheritDoc}
     *
     * Updates action bar and second fragment, if in dual pane mode.
     */
    @Override
    public void onBrowsedDownTo(OCFile directory) {
        pushDirname(directory);
        cleanSecondFragment();

        // Sync Folder
        startSyncFolderOperation(directory, false);

    }

    /**
     * Shows the information of the {@link OCFile} received as a
     * parameter in the second fragment.
     *
     * @param file          {@link OCFile} whose details will be shown
     */
    @Override
    public void showDetails(OCFile file) {
        Fragment detailFragment = new FileDetailFragment(file, getAccount());
        setSecondFragment(detailFragment);
        updateFragmentsVisibility(true);
        updateNavigationElementsInActionBar(file);
        setFile(file);
    }


    /**
     * TODO
     */
    private void updateNavigationElementsInActionBar(OCFile chosenFile) {
        ActionBar actionBar = getSupportActionBar();
        if (chosenFile == null || mDualPane) {
            // only list of files - set for browsing through folders
            OCFile currentDir = getCurrentDir();
            boolean noRoot = (currentDir != null && currentDir.getParentId() != 0);
            actionBar.setDisplayHomeAsUpEnabled(noRoot);
            actionBar.setDisplayShowTitleEnabled(!noRoot);
            if (!noRoot) {
                actionBar.setTitle(getString(R.string.default_display_name_for_root_folder));
            }
            actionBar.setNavigationMode(!noRoot ? ActionBar.NAVIGATION_MODE_STANDARD : ActionBar.NAVIGATION_MODE_LIST);
            actionBar.setListNavigationCallbacks(mDirectories, this);   // assuming mDirectories is updated

        } else {
            actionBar.setDisplayHomeAsUpEnabled(true);
            actionBar.setDisplayShowTitleEnabled(true);
            actionBar.setTitle(chosenFile.getFileName());
            actionBar.setNavigationMode(ActionBar.NAVIGATION_MODE_STANDARD);
        }
    }


    @Override
    protected ServiceConnection newTransferenceServiceConnection() {
        return new ListServiceConnection();
    }

    /** Defines callbacks for service binding, passed to bindService() */
    private class ListServiceConnection implements ServiceConnection {

        @Override
        public void onServiceConnected(ComponentName component, IBinder service) {
            if (component.equals(new ComponentName(FileDisplayActivity.this, FileDownloader.class))) {
                Log_OC.d(TAG, "Download service connected");
                mDownloaderBinder = (FileDownloaderBinder) service;
                if (mWaitingToPreview != null)
                    if (getStorageManager() != null) {
                        mWaitingToPreview = getStorageManager().getFileById(mWaitingToPreview.getFileId()); // update the file
                        if (!mWaitingToPreview.isDown()) {
                            requestForDownload();
                        }
                }

            } else if (component.equals(new ComponentName(FileDisplayActivity.this, FileUploadService.class))) {
                Log_OC.d(TAG, "Upload service connected");
                mUploaderBinder = (FileUploaderBinder) service;
            } else {
                return;
            }
            // a new chance to get the mDownloadBinder through getFileDownloadBinder() - THIS IS A MESS
            OCFileListFragment listOfFiles = getListOfFilesFragment();
            if (listOfFiles != null) {
                listOfFiles.listDirectory();
            }
            FileFragment secondFragment = getSecondFragment();
            if (secondFragment != null && secondFragment instanceof FileDetailFragment) {
                FileDetailFragment detailFragment = (FileDetailFragment)secondFragment;
                detailFragment.listenForTransferProgress();
                detailFragment.updateFileDetails(false, false);
            }
        }

        @Override
        public void onServiceDisconnected(ComponentName component) {
            if (component.equals(new ComponentName(FileDisplayActivity.this, FileDownloader.class))) {
                Log_OC.d(TAG, "Download service disconnected");
                mDownloaderBinder = null;
            } else if (component.equals(new ComponentName(FileDisplayActivity.this, FileUploadService.class))) {
                Log_OC.d(TAG, "Upload service disconnected");
                mUploaderBinder = null;
            }
        }
    };



    /**
     * Launch an intent to request the PIN code to the user before letting him use the app
     */
    private void requestPinCode() {
        boolean pinStart = false;
        SharedPreferences appPrefs = PreferenceManager.getDefaultSharedPreferences(getApplicationContext());
        pinStart = appPrefs.getBoolean("set_pincode", false);
        if (pinStart) {
            Intent i = new Intent(getApplicationContext(), PinCodeActivity.class);
            i.putExtra(PinCodeActivity.EXTRA_ACTIVITY, "FileDisplayActivity");
            startActivity(i);
        }
    }


    @Override
    public void onSavedCertificate() {
        startSyncFolderOperation(getCurrentDir(), false);
    }


    @Override
    public void onFailedSavingCertificate() {
        showDialog(DIALOG_CERT_NOT_SAVED);
    }

    @Override
    public void onCancelCertificate() {
        // nothing to do
    }

    /**
     * Updates the view associated to the activity after the finish of some operation over files
     * in the current account.
     *
     * @param operation     Removal operation performed.
     * @param result        Result of the removal.
     */
    @Override
    public void onRemoteOperationFinish(RemoteOperation operation, RemoteOperationResult result) {
        super.onRemoteOperationFinish(operation, result);

        if (operation instanceof RemoveFileOperation) {
            onRemoveFileOperationFinish((RemoveFileOperation)operation, result);

        } else if (operation instanceof RenameFileOperation) {
            onRenameFileOperationFinish((RenameFileOperation)operation, result);

        } else if (operation instanceof SynchronizeFileOperation) {
            onSynchronizeFileOperationFinish((SynchronizeFileOperation)operation, result);

        } else if (operation instanceof CreateFolderOperation) {
            onCreateFolderOperationFinish((CreateFolderOperation)operation, result);

        } else if (operation instanceof CreateShareOperation) {
            onCreateShareOperationFinish((CreateShareOperation) operation, result);

        } else if (operation instanceof UnshareLinkOperation) {
            onUnshareLinkOperationFinish((UnshareLinkOperation)operation, result);

        } else if (operation instanceof MoveFileOperation) {
            onMoveFileOperationFinish((MoveFileOperation)operation, result);
        }

    }


    private void onCreateShareOperationFinish(CreateShareOperation operation, RemoteOperationResult result) {
        if (result.isSuccess()) {
            refreshShowDetails();
            refreshListOfFilesFragment();
        }
    }


    private void onUnshareLinkOperationFinish(UnshareLinkOperation operation, RemoteOperationResult result) {
        if (result.isSuccess()) {
            refreshShowDetails();
            refreshListOfFilesFragment();

        } else if (result.getCode() == ResultCode.SHARE_NOT_FOUND) {
            cleanSecondFragment();
            refreshListOfFilesFragment();
        }
    }

    private void refreshShowDetails() {
        FileFragment details = getSecondFragment();
        if (details != null) {
            OCFile file = details.getFile();
            if (file != null) {
                file = getStorageManager().getFileByPath(file.getRemotePath());
                if (details instanceof PreviewMediaFragment) {
                    // Refresh  OCFile of the fragment
                    ((PreviewMediaFragment) details).updateFile(file);
                } else {
                    showDetails(file);
                }
            }
            invalidateOptionsMenu();
        }
    }

    /**
     * Updates the view associated to the activity after the finish of an operation trying to remove a
     * file.
     *
     * @param operation     Removal operation performed.
     * @param result        Result of the removal.
     */
    private void onRemoveFileOperationFinish(RemoveFileOperation operation, RemoteOperationResult result) {
        dismissLoadingDialog();

        Toast msg = Toast.makeText(this, ErrorMessageAdapter.getErrorCauseMessage(result, operation, getResources()),
                Toast.LENGTH_LONG);
        msg.show();

        if (result.isSuccess()) {
            OCFile removedFile = operation.getFile();
            FileFragment second = getSecondFragment();
            if (second != null && removedFile.equals(second.getFile())) {
                if (second instanceof PreviewMediaFragment) {
                    ((PreviewMediaFragment)second).stopPreview(true);
                }
                setFile(getStorageManager().getFileById(removedFile.getParentId()));
                cleanSecondFragment();
            }
            if (getStorageManager().getFileById(removedFile.getParentId()).equals(getCurrentDir())) {
                refreshListOfFilesFragment();
            }
            invalidateOptionsMenu();
        } else {
            if (result.isSslRecoverableException()) {
                mLastSslUntrustedServerResult = result;
                showUntrustedCertDialog(mLastSslUntrustedServerResult);
            }
        }
    }


    /**
     * Updates the view associated to the activity after the finish of an operation trying to move a
     * file.
     *
     * @param operation     Move operation performed.
     * @param result        Result of the move operation.
     */
    private void onMoveFileOperationFinish(MoveFileOperation operation, RemoteOperationResult result) {
        if (result.isSuccess()) {
            dismissLoadingDialog();
            refreshListOfFilesFragment();
        } else {
            dismissLoadingDialog();
            try {
                Toast msg = Toast.makeText(FileDisplayActivity.this,
                        ErrorMessageAdapter.getErrorCauseMessage(result, operation, getResources()),
                        Toast.LENGTH_LONG);
                msg.show();

            } catch (NotFoundException e) {
                Log_OC.e(TAG, "Error while trying to show fail message " , e);
            }
        }
    }


    /**
     * Updates the view associated to the activity after the finish of an operation trying to rename a
     * file.
     *
     * @param operation     Renaming operation performed.
     * @param result        Result of the renaming.
     */
    private void onRenameFileOperationFinish(RenameFileOperation operation, RemoteOperationResult result) {
        dismissLoadingDialog();
        OCFile renamedFile = operation.getFile();
        if (result.isSuccess()) {
            FileFragment details = getSecondFragment();
            if (details != null) {
                if (details instanceof FileDetailFragment && renamedFile.equals(details.getFile()) ) {
                    ((FileDetailFragment) details).updateFileDetails(renamedFile, getAccount());
                    showDetails(renamedFile);

                } else if (details instanceof PreviewMediaFragment && renamedFile.equals(details.getFile())) {
                    ((PreviewMediaFragment) details).updateFile(renamedFile);
                    if (PreviewMediaFragment.canBePreviewed(renamedFile)) {
                        int position = ((PreviewMediaFragment)details).getPosition();
                        startMediaPreview(renamedFile, position, true);
                    } else {
                        getFileOperationsHelper().openFile(renamedFile);
                    }
                }
            }

            if (getStorageManager().getFileById(renamedFile.getParentId()).equals(getCurrentDir())) {
                refreshListOfFilesFragment();
            }

        } else {
            Toast msg = Toast.makeText(this, ErrorMessageAdapter.getErrorCauseMessage(result, operation, getResources()),
                    Toast.LENGTH_LONG);
            msg.show();

            if (result.isSslRecoverableException()) {
                mLastSslUntrustedServerResult = result;
                showUntrustedCertDialog(mLastSslUntrustedServerResult);
            }
        }
    }

    private void onSynchronizeFileOperationFinish(SynchronizeFileOperation operation, RemoteOperationResult result) {
        dismissLoadingDialog();
        OCFile syncedFile = operation.getLocalFile();
        if (!result.isSuccess()) {
            if (result.getCode() == ResultCode.SYNC_CONFLICT) {
                Intent i = new Intent(this, ConflictsResolveActivity.class);
                i.putExtra(ConflictsResolveActivity.EXTRA_FILE, syncedFile);
                i.putExtra(ConflictsResolveActivity.EXTRA_ACCOUNT, getAccount());
                startActivity(i);

            }

        } else {
            if (operation.transferWasRequested()) {
                onTransferStateChanged(syncedFile, true, true);

            } else {
                Toast msg = Toast.makeText(this, ErrorMessageAdapter.getErrorCauseMessage(result, operation, getResources()),
                        Toast.LENGTH_LONG);
                msg.show();
            }
        }
    }

    /**
     * Updates the view associated to the activity after the finish of an operation trying create a new folder
     *
     * @param operation     Creation operation performed.
     * @param result        Result of the creation.
     */
    private void onCreateFolderOperationFinish(CreateFolderOperation operation, RemoteOperationResult result) {
        if (result.isSuccess()) {
            dismissLoadingDialog();
            refreshListOfFilesFragment();
        } else {
            dismissLoadingDialog();
            try {
                Toast msg = Toast.makeText(FileDisplayActivity.this,
                        ErrorMessageAdapter.getErrorCauseMessage(result, operation, getResources()),
                        Toast.LENGTH_LONG);
                msg.show();

            } catch (NotFoundException e) {
                Log_OC.e(TAG, "Error while trying to show fail message " , e);
            }
        }
    }


    /**
     * {@inheritDoc}
     */
    @Override
    public void onTransferStateChanged(OCFile file, boolean downloading, boolean uploading) {
        refreshListOfFilesFragment();
        FileFragment details = getSecondFragment();
        if (details != null && details instanceof FileDetailFragment && file.equals(details.getFile()) ) {
            if (downloading || uploading) {
                ((FileDetailFragment)details).updateFileDetails(file, getAccount());
            } else {
                if (!file.fileExists()) {
                    cleanSecondFragment();
                } else {
                    ((FileDetailFragment)details).updateFileDetails(false, true);
                }
            }
        }

    }


    private void requestForDownload() {
        Account account = getAccount();
        if (!mDownloaderBinder.isDownloading(account, mWaitingToPreview)) {
            Intent i = new Intent(this, FileDownloader.class);
            i.putExtra(FileDownloader.EXTRA_ACCOUNT, account);
            i.putExtra(FileDownloader.EXTRA_FILE, mWaitingToPreview);
            startService(i);
        }
    }


    private OCFile getCurrentDir() {
        OCFile file = getFile();
        if (file != null) {
            if (file.isFolder()) {
                return file;
            } else if (getStorageManager() != null) {
                String parentPath = file.getRemotePath().substring(0, file.getRemotePath().lastIndexOf(file.getFileName()));
                return getStorageManager().getFileByPath(parentPath);
            }
        }
        return null;
    }

    public void startSyncFolderOperation(OCFile folder, boolean ignoreETag) {
        long currentSyncTime = System.currentTimeMillis();

        mSyncInProgress = true;

        // perform folder synchronization
        RemoteOperation synchFolderOp = new SynchronizeFolderOperation( folder,
                                                                        currentSyncTime,
                                                                        false,
                                                                        getFileOperationsHelper().isSharedSupported(),
                                                                        ignoreETag,
                                                                        getStorageManager(),
                                                                        getAccount(),
                                                                        getApplicationContext()
                                                                      );
        synchFolderOp.execute(getAccount(), this, null, null);

        setSupportProgressBarIndeterminateVisibility(true);

        setBackgroundText();
    }

    /**
     * Show untrusted cert dialog
     */
    public void showUntrustedCertDialog(RemoteOperationResult result) {
        // Show a dialog with the certificate info
        SslUntrustedCertDialog dialog = SslUntrustedCertDialog.newInstanceForFullSslError((CertificateCombinedException)result.getException());
        FragmentManager fm = getSupportFragmentManager();
        FragmentTransaction ft = fm.beginTransaction();
        dialog.show(ft, DIALOG_UNTRUSTED_CERT);
    }

    private void requestForDownload(OCFile file) {
        Account account = getAccount();
        if (!mDownloaderBinder.isDownloading(account, file)) {
            Intent i = new Intent(this, FileDownloader.class);
            i.putExtra(FileDownloader.EXTRA_ACCOUNT, account);
            i.putExtra(FileDownloader.EXTRA_FILE, file);
            startService(i);
        }
    }

    private void sendDownloadedFile(){
        getFileOperationsHelper().sendDownloadedFile(mWaitingToSend);
        mWaitingToSend = null;
    }


    /**
     * Requests the download of the received {@link OCFile} , updates the UI
     * to monitor the download progress and prepares the activity to send the file
     * when the download finishes.
     *
     * @param file          {@link OCFile} to download and preview.
     */
    public void startDownloadForSending(OCFile file) {
        mWaitingToSend = file;
        requestForDownload(mWaitingToSend);
        boolean hasSecondFragment = (getSecondFragment()!= null);
        updateFragmentsVisibility(hasSecondFragment);
    }

    /**
     * Opens the image gallery showing the image {@link OCFile} received as parameter.
     *
     * @param file                      Image {@link OCFile} to show.
     */
    public void startImagePreview(OCFile file) {
        Intent showDetailsIntent = new Intent(this, PreviewImageActivity.class);
        showDetailsIntent.putExtra(EXTRA_FILE, file);
        showDetailsIntent.putExtra(EXTRA_ACCOUNT, getAccount());
        startActivity(showDetailsIntent);

    }

    /**
     * Stars the preview of an already down media {@link OCFile}.
     *
     * @param file                      Media {@link OCFile} to preview.
     * @param startPlaybackPosition     Media position where the playback will be started, in milliseconds.
     * @param autoplay                  When 'true', the playback will start without user interactions.
     */
    public void startMediaPreview(OCFile file, int startPlaybackPosition, boolean autoplay) {
        Fragment mediaFragment = new PreviewMediaFragment(file, getAccount(), startPlaybackPosition, autoplay);
        setSecondFragment(mediaFragment);
        updateFragmentsVisibility(true);
        updateNavigationElementsInActionBar(file);
        setFile(file);
    }

    /**
     * Requests the download of the received {@link OCFile} , updates the UI
     * to monitor the download progress and prepares the activity to preview
     * or open the file when the download finishes.
     *
     * @param file          {@link OCFile} to download and preview.
     */
    public void startDownloadForPreview(OCFile file) {
        Fragment detailFragment = new FileDetailFragment(file, getAccount());
        setSecondFragment(detailFragment);
        mWaitingToPreview = file;
        requestForDownload();
        updateFragmentsVisibility(true);
        updateNavigationElementsInActionBar(file);
        setFile(file);
    }


    public void cancelTransference(OCFile file) {
        getFileOperationsHelper().cancelTransference(file);
        if (mWaitingToPreview != null &&
                mWaitingToPreview.getRemotePath().equals(file.getRemotePath())) {
            mWaitingToPreview = null;
        }
        if (mWaitingToSend != null &&
                mWaitingToSend.getRemotePath().equals(file.getRemotePath())) {
            mWaitingToSend = null;
        }
        onTransferStateChanged(file, false, false);
    }

    @Override
    public void onRefresh(boolean ignoreETag) {
        refreshList(ignoreETag);
    }

    @Override
    public void onRefresh() {
        refreshList(true);
    }

    private void refreshList(boolean ignoreETag) {
        OCFileListFragment listOfFiles = getListOfFilesFragment();
        if (listOfFiles != null) {
            OCFile folder = listOfFiles.getCurrentFile();
            if (folder != null) {
                /*mFile = mContainerActivity.getStorageManager().getFileById(mFile.getFileId());
                listDirectory(mFile);*/
                startSyncFolderOperation(folder, ignoreETag);
            }
        }
    }

    private void sortByDate(boolean ascending){
        getListOfFilesFragment().sortByDate(ascending);
    }

    private void sortBySize(boolean ascending){
        getListOfFilesFragment().sortBySize(ascending);
    }

    private void sortByName(boolean ascending){
        getListOfFilesFragment().sortByName(ascending);
    }
}<|MERGE_RESOLUTION|>--- conflicted
+++ resolved
@@ -710,7 +710,16 @@
         if (!remotepath.endsWith(OCFile.PATH_SEPARATOR))
             remotepath += OCFile.PATH_SEPARATOR;
 
-        if (filepath.startsWith(UriUtils.URI_CONTENT_SCHEME)) {
+ 		i.putExtra(FileUploadService.KEY_LOCAL_FILE, filepath);
+        i.putExtra(FileUploadService.KEY_REMOTE_FILE, remotepath);
+        i.putExtra(FileUploadService.KEY_MIME_TYPE, mimeType);
+        i.putExtra(FileUploadService.KEY_UPLOAD_TYPE, FileUploadService.UploadSingleMulti.UPLOAD_SINGLE_FILE);
+        if (resultCode == UploadFilesActivity.RESULT_OK_AND_MOVE) {
+            i.putExtra(FileUploadService.KEY_LOCAL_BEHAVIOUR, FileUploadService.LocalBehaviour.LOCAL_BEHAVIOUR_MOVE);
+        }
+        if(startService(i) == null) {
+            Log_OC.e(TAG, "FileUploadService could not be started");
+        }        if (filepath.startsWith(UriUtils.URI_CONTENT_SCHEME)) {
 
             Cursor cursor = MainApp.getAppContext().getContentResolver()
                     .query(Uri.parse(filepath), null, null, null, null, null);
@@ -734,25 +743,7 @@
             remotepath += new File(filepath).getName();
         }
 
-<<<<<<< HEAD
-        i.putExtra(FileUploadService.KEY_LOCAL_FILE, filepath);
-        i.putExtra(FileUploadService.KEY_REMOTE_FILE, remotepath);
-        i.putExtra(FileUploadService.KEY_UPLOAD_TYPE, FileUploadService.UploadSingleMulti.UPLOAD_SINGLE_FILE);
-        if (resultCode == UploadFilesActivity.RESULT_OK_AND_MOVE) {
-            i.putExtra(FileUploadService.KEY_LOCAL_BEHAVIOUR, FileUploadService.LocalBehaviour.LOCAL_BEHAVIOUR_MOVE);
-        }
-        if(startService(i) == null) {
-            Log_OC.e(TAG, "FileUploadService could not be started");
-        }
-=======
-        i.putExtra(FileUploader.KEY_LOCAL_FILE, filepath);
-        i.putExtra(FileUploader.KEY_REMOTE_FILE, remotepath);
-        i.putExtra(FileUploader.KEY_MIME_TYPE, mimeType);
-        i.putExtra(FileUploader.KEY_UPLOAD_TYPE, FileUploader.UPLOAD_SINGLE_FILE);
-        if (resultCode == UploadFilesActivity.RESULT_OK_AND_MOVE)
-            i.putExtra(FileUploader.KEY_LOCAL_BEHAVIOUR, FileUploader.LOCAL_BEHAVIOUR_MOVE);
-        startService(i);
->>>>>>> ddfe992c
+
     }
 
     /**
@@ -931,7 +922,6 @@
      * @return The path to the content or null if it could not be found
      */
     public String getPath(Uri uri) {
-<<<<<<< HEAD
         String[] projection = { MediaStore.Images.Media.DATA };
         Cursor cursor = managedQuery(uri, projection, null, null, null);
         if (cursor != null) {
@@ -939,7 +929,7 @@
                     .getColumnIndexOrThrow(MediaStore.Images.Media.DATA);
             cursor.moveToFirst();
             return cursor.getString(column_index);
-=======
+        }
         final boolean isKitKatOrLater = Build.VERSION.SDK_INT >= Build.VERSION_CODES.KITKAT;
 
         // DocumentProvider
@@ -1000,7 +990,6 @@
         // File
         else if ("file".equalsIgnoreCase(uri.getScheme())) {
             return uri.getPath();
->>>>>>> ddfe992c
         }
         return null;
     }

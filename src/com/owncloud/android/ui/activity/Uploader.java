--- conflicted
+++ resolved
@@ -439,11 +439,6 @@
     }
 
     private void populateDirectoryList() {
-<<<<<<< HEAD
-        setContentView(R.layout.uploader_layout);
-
-=======
->>>>>>> 7be97945
         ListView mListView = (ListView) findViewById(android.R.id.list);
         ActionBar actionBar = getSupportActionBar();
 
@@ -632,24 +627,6 @@
                     throw new SecurityException();
                 }
 
-<<<<<<< HEAD
-=======
-                Intent intent = new Intent(getApplicationContext(), FileUploader.class);
-                intent.putExtra(FileUploader.KEY_UPLOAD_TYPE, FileUploader.UPLOAD_MULTIPLE_FILES);
-                intent.putExtra(FileUploader.KEY_LOCAL_FILE, local.toArray(new String[local.size()]));
-                intent.putExtra(FileUploader.KEY_REMOTE_FILE,
-                        remote.toArray(new String[remote.size()]));
-                intent.putExtra(FileUploader.KEY_ACCOUNT, getAccount());
-
-                if (mRadioBtnCopyFiles.isChecked()) {
-                    intent.putExtra(FileUploader.KEY_LOCAL_BEHAVIOUR, FileUploader.LOCAL_BEHAVIOUR_COPY);
-                } else if (mRadioBtnMoveFiles.isChecked()) {
-                    intent.putExtra(FileUploader.KEY_LOCAL_BEHAVIOUR, FileUploader.LOCAL_BEHAVIOUR_MOVE);
-                }
-
-                startService(intent);
-
->>>>>>> 7be97945
                 //Save the path to shared preferences
                 SharedPreferences.Editor appPrefs = PreferenceManager
                         .getDefaultSharedPreferences(getApplicationContext()).edit();

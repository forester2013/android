--- conflicted
+++ resolved
@@ -37,11 +37,8 @@
 import android.content.DialogInterface.OnCancelListener;
 import android.content.DialogInterface.OnClickListener;
 import android.content.Intent;
-<<<<<<< HEAD
+import android.content.SharedPreferences;
 import android.content.res.Resources.NotFoundException;
-=======
-import android.content.SharedPreferences;
->>>>>>> 2fb89a92
 import android.database.Cursor;
 import android.net.Uri;
 import android.os.Bundle;
@@ -59,7 +56,8 @@
 import android.widget.SimpleAdapter;
 import android.widget.Toast;
 
-<<<<<<< HEAD
+import com.actionbarsherlock.app.ActionBar;
+import com.actionbarsherlock.view.MenuItem;
 import com.owncloud.android.MainApp;
 import com.owncloud.android.R;
 import com.owncloud.android.authentication.AccountAuthenticator;
@@ -71,14 +69,9 @@
 import com.owncloud.android.lib.common.utils.Log_OC;
 import com.owncloud.android.operations.CreateFolderOperation;
 import com.owncloud.android.ui.dialog.CreateFolderDialogFragment;
+import com.owncloud.android.utils.DisplayUtils;
 import com.owncloud.android.utils.ErrorMessageAdapter;
 
-=======
-import com.actionbarsherlock.app.ActionBar;
-import com.actionbarsherlock.app.SherlockListActivity;
-import com.actionbarsherlock.view.MenuItem;
-import com.owncloud.android.utils.DisplayUtils;
->>>>>>> 2fb89a92
 
 /**
  * This can be used to upload things to an ownCloud instance.
@@ -86,11 +79,7 @@
  * @author Bartek Przybylski
  * 
  */
-<<<<<<< HEAD
 public class Uploader extends FileActivity implements OnItemClickListener, android.view.View.OnClickListener {
-=======
-public class Uploader extends SherlockListActivity implements OnItemClickListener, android.view.View.OnClickListener {
->>>>>>> 2fb89a92
     private static final String TAG = "ownCloudUploader";
 
     private Account mAccount;
@@ -483,7 +472,6 @@
         }
     }
     
-<<<<<<< HEAD
     @Override
     public void onRemoteOperationFinish(RemoteOperation operation, RemoteOperationResult result) {
         super.onRemoteOperationFinish(operation, result);
@@ -518,7 +506,8 @@
             }
         }
     }
-=======
+    
+    
     /**
      *  Loads the target folder initialize shown to the user.
      * 
@@ -566,5 +555,4 @@
     }
 
     
->>>>>>> 2fb89a92
 }
--- conflicted
+++ resolved
@@ -70,30 +70,20 @@
 import com.owncloud.android.files.services.FileUploader;
 import com.owncloud.android.lib.common.operations.RemoteOperation;
 import com.owncloud.android.lib.common.operations.RemoteOperationResult;
-<<<<<<< HEAD
-=======
 import com.owncloud.android.lib.common.operations.RemoteOperationResult.ResultCode;
->>>>>>> 8b85a734
 import com.owncloud.android.lib.common.utils.Log_OC;
 import com.owncloud.android.operations.CreateFolderOperation;
 import com.owncloud.android.operations.RefreshFolderOperation;
 import com.owncloud.android.operations.UploadFileOperation;
 import com.owncloud.android.syncadapter.FileSyncAdapter;
 import com.owncloud.android.ui.adapter.ImageSimpleAdapter;
+import com.owncloud.android.ui.adapter.UploaderAdapter;
 import com.owncloud.android.ui.dialog.CreateFolderDialogFragment;
 import com.owncloud.android.ui.dialog.LoadingDialog;
 import com.owncloud.android.utils.CopyTmpFileAsyncTask;
 import com.owncloud.android.utils.DisplayUtils;
 import com.owncloud.android.utils.ErrorMessageAdapter;
 import com.owncloud.android.utils.FileStorageUtils;
-
-import java.io.File;
-import java.util.ArrayList;
-import java.util.HashMap;
-import java.util.LinkedList;
-import java.util.List;
-import java.util.Stack;
-import java.util.Vector;
 
 import java.io.File;
 import java.util.ArrayList;
@@ -239,20 +229,18 @@
     protected Dialog onCreateDialog(final int id) {
         final AlertDialog.Builder builder = new Builder(this);
         switch (id) {
-            case DIALOG_WAITING:
-                final ProgressDialog pDialog = new ProgressDialog(this, R.style.ProgressDialogTheme);
-                pDialog.setIndeterminate(false);
-                pDialog.setCancelable(false);
-                pDialog.setMessage(getResources().getString(R.string.uploader_info_uploading));
-                pDialog.setOnShowListener(new DialogInterface.OnShowListener() {
-                    @Override
-                    public void onShow(DialogInterface dialog) {
-                        ProgressBar v = (ProgressBar) pDialog.findViewById(android.R.id.progress);
-                        v.getIndeterminateDrawable().setColorFilter(getResources().getColor(R.color.color_accent),
-                                android.graphics.PorterDuff.Mode.MULTIPLY);
-
-<<<<<<< HEAD
-=======
+        case DIALOG_WAITING:
+            final ProgressDialog pDialog = new ProgressDialog(this, R.style.ProgressDialogTheme);
+            pDialog.setIndeterminate(false);
+            pDialog.setCancelable(false);
+            pDialog.setMessage(getResources().getString(R.string.uploader_info_uploading));
+            pDialog.setOnShowListener(new DialogInterface.OnShowListener() {
+                @Override
+                public void onShow(DialogInterface dialog) {
+                    ProgressBar v = (ProgressBar) pDialog.findViewById(android.R.id.progress);
+                    v.getIndeterminateDrawable().setColorFilter(getResources().getColor(R.color.color_accent),
+                            android.graphics.PorterDuff.Mode.MULTIPLY);
+
                 }
             });
             return pDialog;
@@ -284,90 +272,58 @@
                         // everything for ourself
                         Intent intent = new Intent(getBaseContext(), AccountAuthenticator.class);
                         startActivityForResult(intent, REQUEST_CODE__SETUP_ACCOUNT);
->>>>>>> 8b85a734
                     }
-                });
-                return pDialog;
-            case DIALOG_NO_ACCOUNT:
-                builder.setIcon(android.R.drawable.ic_dialog_alert);
-                builder.setTitle(R.string.uploader_wrn_no_account_title);
-                builder.setMessage(String.format(
-                        getString(R.string.uploader_wrn_no_account_text),
-                        getString(R.string.app_name)));
-                builder.setCancelable(false);
-                builder.setPositiveButton(R.string.uploader_wrn_no_account_setup_btn_text, new OnClickListener() {
-                    @Override
-                    public void onClick(DialogInterface dialog, int which) {
-                        if (android.os.Build.VERSION.SDK_INT >
-                                android.os.Build.VERSION_CODES.ECLAIR_MR1) {
-                            // using string value since in API7 this
-                            // constatn is not defined
-                            // in API7 < this constatant is defined in
-                            // Settings.ADD_ACCOUNT_SETTINGS
-                            // and Settings.EXTRA_AUTHORITIES
-                            Intent intent = new Intent(android.provider.Settings.ACTION_ADD_ACCOUNT);
-                            intent.putExtra("authorities", new String[]{MainApp.getAuthTokenType()});
-                            startActivityForResult(intent, REQUEST_CODE_SETUP_ACCOUNT);
-                        } else {
-                            // since in API7 there is no direct call for
-                            // account setup, so we need to
-                            // show our own AccountSetupAcricity, get
-                            // desired results and setup
-                            // everything for ourself
-                            Intent intent = new Intent(getBaseContext(), AccountAuthenticator.class);
-                            startActivityForResult(intent, REQUEST_CODE_SETUP_ACCOUNT);
-                        }
-                    }
-                });
-                builder.setNegativeButton(R.string.uploader_wrn_no_account_quit_btn_text, new OnClickListener() {
-                    @Override
-                    public void onClick(DialogInterface dialog, int which) {
-                        finish();
-                    }
-                });
-                return builder.create();
-            case DIALOG_MULTIPLE_ACCOUNT:
-                CharSequence ac[] = new CharSequence[
-                        mAccountManager.getAccountsByType(MainApp.getAccountType()).length];
-                for (int i = 0; i < ac.length; ++i) {
-                    ac[i] = DisplayUtils.convertIdn(
-                            mAccountManager.getAccountsByType(MainApp.getAccountType())[i].name, false);
-                }
-                builder.setTitle(R.string.common_choose_account);
-                builder.setItems(ac, new OnClickListener() {
-                    @Override
-                    public void onClick(DialogInterface dialog, int which) {
-                        setAccount(mAccountManager.getAccountsByType(MainApp.getAccountType())[which]);
-                        onAccountSet(mAccountWasRestored);
-                        dialog.dismiss();
-                        mAccountSelected = true;
-                        mAccountSelectionShowing = false;
-                    }
-                });
-                builder.setCancelable(true);
-                builder.setOnCancelListener(new OnCancelListener() {
-                    @Override
-                    public void onCancel(DialogInterface dialog) {
-                        mAccountSelectionShowing = false;
-                        dialog.cancel();
-                        finish();
-                    }
-                });
-                return builder.create();
-            case DIALOG_NO_STREAM:
-                builder.setIcon(android.R.drawable.ic_dialog_alert);
-                builder.setTitle(R.string.uploader_wrn_no_content_title);
-                builder.setMessage(R.string.uploader_wrn_no_content_text);
-                builder.setCancelable(false);
-                builder.setNegativeButton(R.string.common_cancel, new OnClickListener() {
-                    @Override
-                    public void onClick(DialogInterface dialog, int which) {
-                        finish();
-                    }
-                });
-                return builder.create();
-            default:
-                throw new IllegalArgumentException("Unknown dialog id: " + id);
+                }
+            });
+            builder.setNegativeButton(R.string.uploader_wrn_no_account_quit_btn_text, new OnClickListener() {
+                @Override
+                public void onClick(DialogInterface dialog, int which) {
+                    finish();
+                }
+            });
+            return builder.create();
+        case DIALOG_MULTIPLE_ACCOUNT:
+            CharSequence ac[] = new CharSequence[
+                    mAccountManager.getAccountsByType(MainApp.getAccountType()).length];
+            for (int i = 0; i < ac.length; ++i) {
+                ac[i] = DisplayUtils.convertIdn(
+                        mAccountManager.getAccountsByType(MainApp.getAccountType())[i].name, false);
+            }
+            builder.setTitle(R.string.common_choose_account);
+            builder.setItems(ac, new OnClickListener() {
+                @Override
+                public void onClick(DialogInterface dialog, int which) {
+                    setAccount(mAccountManager.getAccountsByType(MainApp.getAccountType())[which]);
+                    onAccountSet(mAccountWasRestored);
+                    dialog.dismiss();
+                    mAccountSelected = true;
+                    mAccountSelectionShowing = false;
+                }
+            });
+            builder.setCancelable(true);
+            builder.setOnCancelListener(new OnCancelListener() {
+                @Override
+                public void onCancel(DialogInterface dialog) {
+                    mAccountSelectionShowing = false;
+                    dialog.cancel();
+                    finish();
+                }
+            });
+            return builder.create();
+        case DIALOG_NO_STREAM:
+            builder.setIcon(android.R.drawable.ic_dialog_alert);
+            builder.setTitle(R.string.uploader_wrn_no_content_title);
+            builder.setMessage(R.string.uploader_wrn_no_content_text);
+            builder.setCancelable(false);
+            builder.setNegativeButton(R.string.common_cancel, new OnClickListener() {
+                @Override
+                public void onClick(DialogInterface dialog, int which) {
+                    finish();
+                }
+            });
+            return builder.create();
+        default:
+            throw new IllegalArgumentException("Unknown dialog id: " + id);
         }
     }
 
@@ -431,17 +387,12 @@
         switch (v.getId()) {
             case R.id.uploader_choose_folder:
                 mUploadPath = "";   // first element in mParents is root dir, represented by "";
-<<<<<<< HEAD
                                     // init mUploadPath with "/" results in a "//" prefix
-=======
-                // init mUploadPath with "/" results in a "//" prefix
->>>>>>> 8b85a734
                 for (String p : mParents)
                     mUploadPath += p + OCFile.PATH_SEPARATOR;
                 Log_OC.d(TAG, "Uploading file to dir " + mUploadPath);
 
                 uploadFiles();
-<<<<<<< HEAD
 
                 break;
 
@@ -449,15 +400,6 @@
                 finish();
                 break;
 
-=======
-
-                break;
-
-            case R.id.uploader_cancel:
-                finish();
-                break;
-
->>>>>>> 8b85a734
 
             default:
                 throw new IllegalArgumentException("Wrong element clicked");
@@ -494,15 +436,9 @@
 
         String current_dir = mParents.peek();
         if (current_dir.equals("")) {
-<<<<<<< HEAD
             actionBar.setTitle(getString(R.string.default_display_name_for_root_folder));
         } else {
             actionBar.setTitle(current_dir);
-=======
-            getSupportActionBar().setTitle(getString(R.string.default_display_name_for_root_folder));
-        } else {
-            getSupportActionBar().setTitle(current_dir);
->>>>>>> 8b85a734
         }
         boolean notRoot = (mParents.size() > 1);
 
@@ -527,7 +463,6 @@
                 data.add(h);
             }
 
-<<<<<<< HEAD
             ImageSimpleAdapter sa = new ImageSimpleAdapter(this,
                     data,
                     R.layout.uploader_list_item_layout,
@@ -535,15 +470,6 @@
                     new int[]{R.id.filename, R.id.last_mod},
                     getStorageManager(), getAccount());
 
-=======
-            UploaderAdapter sa = new UploaderAdapter(this,
-                                                data,
-                                                R.layout.uploader_list_item_layout,
-                                                new String[] {"dirname"},
-                                                new int[] {R.id.filename},
-                                                getStorageManager(), getAccount());
-            
->>>>>>> 8b85a734
             mListView.setAdapter(sa);
             Button btnChooseFolder = (Button) findViewById(R.id.uploader_choose_folder);
             btnChooseFolder.setOnClickListener(this);
@@ -609,16 +535,7 @@
     @SuppressLint("NewApi")
     public void uploadFiles() {
         try {
-<<<<<<< HEAD
-
-            // ArrayList for files with path in external storage
-            ArrayList<String> local = new ArrayList<String>();
-            ArrayList<String> remote = new ArrayList<String>();
-
-            // this checks the mimeType 
-=======
             // this checks the mimeType
->>>>>>> 8b85a734
             for (Parcelable mStream : mStreamsToUpload) {
 
                 Uri uri = (Uri) mStream;
@@ -697,29 +614,11 @@
                         mNumCacheFile++;
                         showWaitingCopyDialog();
                         copyTask.execute(params);
-                    } else {
-                        remote.add(filePath);
-                        local.add(data);
                     }
                 } else {
                     throw new SecurityException();
                 }
 
-<<<<<<< HEAD
-                FileUploader.UploadRequester requester = new FileUploader.UploadRequester();
-                requester.uploadNewFile(
-                        this,
-                        getAccount(),
-                        local.toArray(new String[local.size()]),
-                        remote.toArray(new String[remote.size()]),
-                        null,       // MIME type will be detected from file name
-                        FileUploader.LOCAL_BEHAVIOUR_FORGET,
-                        false,      // do not create parent folder if not existent
-                        UploadFileOperation.CREATED_BY_USER
-                );
-
-=======
->>>>>>> 8b85a734
                 //Save the path to shared preferences
                 SharedPreferences.Editor appPrefs = PreferenceManager
                         .getDefaultSharedPreferences(getApplicationContext()).edit();

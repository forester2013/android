/**
 *   ownCloud Android client application
 *
 *   @author Bartek Przybylski
 *   @author masensio
 *   @author David A. Velasco
 *   Copyright (C) 2011  Bartek Przybylski
 *   Copyright (C) 2015 ownCloud Inc.
 *
 *   This program is free software: you can redistribute it and/or modify
 *   it under the terms of the GNU General Public License version 2,
 *   as published by the Free Software Foundation.
 *
 *   This program is distributed in the hope that it will be useful,
 *   but WITHOUT ANY WARRANTY; without even the implied warranty of
 *   MERCHANTABILITY or FITNESS FOR A PARTICULAR PURPOSE.  See the
 *   GNU General Public License for more details.
 *
 *   You should have received a copy of the GNU General Public License
 *   along with this program.  If not, see <http://www.gnu.org/licenses/>.
 *
 */
package com.owncloud.android.ui.fragment;

import android.app.Activity;
import android.content.Intent;
import android.os.Bundle;
import android.support.v4.widget.SwipeRefreshLayout;
import android.view.ContextMenu;
import android.view.Menu;
import android.view.MenuInflater;
import android.view.MenuItem;
import android.view.View;
import android.widget.AdapterView;
import android.widget.AdapterView.AdapterContextMenuInfo;
import android.widget.PopupMenu;

import com.owncloud.android.R;
import com.owncloud.android.authentication.AccountUtils;
import com.owncloud.android.datamodel.FileDataStorageManager;
import com.owncloud.android.datamodel.OCFile;
import com.owncloud.android.files.FileMenuFilter;
import com.owncloud.android.lib.common.utils.Log_OC;
import com.owncloud.android.lib.resources.status.OwnCloudVersion;
import com.owncloud.android.ui.activity.FileActivity;
import com.owncloud.android.ui.activity.FileDisplayActivity;
import com.owncloud.android.ui.activity.FolderPickerActivity;
import com.owncloud.android.ui.activity.OnEnforceableRefreshListener;
import com.owncloud.android.ui.adapter.FileListListAdapter;
import com.owncloud.android.ui.dialog.ConfirmationDialogFragment;
import com.owncloud.android.ui.dialog.FileActionsDialogFragment;
import com.owncloud.android.ui.dialog.RemoveFileDialogFragment;
import com.owncloud.android.ui.dialog.RenameFileDialogFragment;
import com.owncloud.android.ui.preview.PreviewImageFragment;
import com.owncloud.android.ui.preview.PreviewMediaFragment;
import com.owncloud.android.utils.FileStorageUtils;
import com.owncloud.android.ui.preview.PreviewTextFragment;

import java.io.File;

/**
 * A Fragment that lists all files and folders in a given path.
 *
 * TODO refactor to get rid of direct dependency on FileDisplayActivity
 */
public class OCFileListFragment extends ExtendedListFragment implements FileActionsDialogFragment.FileActionsDialogFragmentListener {
    
    private static final String TAG = OCFileListFragment.class.getSimpleName();

    private static final String MY_PACKAGE = OCFileListFragment.class.getPackage() != null ?
            OCFileListFragment.class.getPackage().getName() : "com.owncloud.android.ui.fragment";

    public final static String ARG_JUST_FOLDERS = MY_PACKAGE + ".JUST_FOLDERS";
    public final static String ARG_ALLOW_CONTEXTUAL_ACTIONS = MY_PACKAGE + ".ALLOW_CONTEXTUAL";

    private static final String KEY_FILE = MY_PACKAGE + ".extra.FILE";

    private FileFragment.ContainerActivity mContainerActivity;

    private OCFile mFile = null;
    private FileListListAdapter mAdapter;
    private boolean mJustFolders;
    
    private OCFile mTargetFile;
    
   
    
    /**
     * {@inheritDoc}
     */
    @Override
    public void onAttach(Activity activity) {
        super.onAttach(activity);
        Log_OC.e(TAG, "onAttach");
        try {
            mContainerActivity = (FileFragment.ContainerActivity) activity;

        } catch (ClassCastException e) {
            throw new ClassCastException(activity.toString() + " must implement " +
                    FileFragment.ContainerActivity.class.getSimpleName());
        }
        try {
            setOnRefreshListener((OnEnforceableRefreshListener) activity);
            
        } catch (ClassCastException e) {
            throw new ClassCastException(activity.toString() + " must implement " +
                    SwipeRefreshLayout.OnRefreshListener.class.getSimpleName());
        }
    }


    @Override
    public void onDetach() {
        setOnRefreshListener(null);
        mContainerActivity = null;
        super.onDetach();
    }

    /**
     * {@inheritDoc}
     */
    @Override
    public void onActivityCreated(Bundle savedInstanceState) {
        super.onActivityCreated(savedInstanceState);
        Log_OC.e(TAG, "onActivityCreated() start");

        if (savedInstanceState != null) {
            mFile = savedInstanceState.getParcelable(KEY_FILE);
        }

        if (mJustFolders) {
            setFooterEnabled(false);
        } else {
            setFooterEnabled(true);
        }

        Bundle args = getArguments();
        mJustFolders = (args == null) ? false : args.getBoolean(ARG_JUST_FOLDERS, false);
        mAdapter = new FileListListAdapter(
                mJustFolders,
                getActivity(),
                mContainerActivity
        );
        setListAdapter(mAdapter);

        registerLongClickListener();
  }

    private void registerLongClickListener() {
        getListView().setOnItemLongClickListener(new AdapterView.OnItemLongClickListener() {
            public boolean onItemLongClick(AdapterView<?> arg0, View v,
                                           int index, long arg3) {
                showFileAction(index);
                return true;
            }
        });
    }


    private void showFileAction(int fileIndex) {
        Bundle args = getArguments();
        PopupMenu pm = new PopupMenu(getActivity(),null);
        Menu menu = pm.getMenu();

        boolean allowContextualActions =
                (args == null) ? true : args.getBoolean(ARG_ALLOW_CONTEXTUAL_ACTIONS, true);

        if (allowContextualActions) {
            MenuInflater inflater = getActivity().getMenuInflater();

            inflater.inflate(R.menu.file_actions_menu, menu);
            OCFile targetFile = (OCFile) mAdapter.getItem(fileIndex);

            if (mContainerActivity.getStorageManager() != null) {
                FileMenuFilter mf = new FileMenuFilter(
                        targetFile,
                        mContainerActivity.getStorageManager().getAccount(),
                        mContainerActivity,
                        getActivity()
                );
                mf.filter(menu);
            }

            /// TODO break this direct dependency on FileDisplayActivity... if possible
            MenuItem item = menu.findItem(R.id.action_open_file_with);
            FileFragment frag = ((FileDisplayActivity)getActivity()).getSecondFragment();
            if (frag != null && frag instanceof FileDetailFragment &&
                    frag.getFile().getFileId() == targetFile.getFileId()) {
                item = menu.findItem(R.id.action_see_details);
                if (item != null) {
                    item.setVisible(false);
                    item.setEnabled(false);
                }
            }

            FileActionsDialogFragment dialog = FileActionsDialogFragment.newInstance(menu, fileIndex, targetFile.getFileName());
            dialog.setTargetFragment(this, 0);
            dialog.show(getFragmentManager(), FileActionsDialogFragment.FTAG_FILE_ACTIONS);
        }
    }

    /**
     * Saves the current listed folder.
     */
    @Override
    public void onSaveInstanceState(Bundle outState) {
        super.onSaveInstanceState(outState);
        outState.putParcelable(KEY_FILE, mFile);
    }

    /**
     * Call this, when the user presses the up button.
     *
     * Tries to move up the current folder one level. If the parent folder was removed from the
     * database, it continues browsing up until finding an existing folders.
     * <p/>
     * return       Count of folder levels browsed up.
     */
    public int onBrowseUp() {
        OCFile parentDir = null;
        int moveCount = 0;

        if (mFile != null) {
            FileDataStorageManager storageManager = mContainerActivity.getStorageManager();

            String parentPath = null;
            if (mFile.getParentId() != FileDataStorageManager.ROOT_PARENT_ID) {
                parentPath = new File(mFile.getRemotePath()).getParent();
                parentPath = parentPath.endsWith(OCFile.PATH_SEPARATOR) ? parentPath :
                        parentPath + OCFile.PATH_SEPARATOR;
                parentDir = storageManager.getFileByPath(parentPath);
                moveCount++;
            } else {
                parentDir = storageManager.getFileByPath(OCFile.ROOT_PATH);
            }
            while (parentDir == null) {
                parentPath = new File(parentPath).getParent();
                parentPath = parentPath.endsWith(OCFile.PATH_SEPARATOR) ? parentPath :
                        parentPath + OCFile.PATH_SEPARATOR;
                parentDir = storageManager.getFileByPath(parentPath);
                moveCount++;
            }   // exit is granted because storageManager.getFileByPath("/") never returns null
            mFile = parentDir;

            // TODO Enable when "On Device" is recovered ?
            listDirectory(mFile /*, MainApp.getOnlyOnDevice()*/);

            onRefresh(false);

            // restore index and top position
            restoreIndexAndTopPosition();

        }   // else - should never happen now

        return moveCount;
    }

    @Override
    public void onItemClick(AdapterView<?> l, View v, int position, long id) {
        OCFile file = (OCFile) mAdapter.getItem(position);
        if (file != null) {
            if (file.isFolder()) {
                // update state and view of this fragment
                // TODO Enable when "On Device" is recovered ?
                listDirectory(file/*, MainApp.getOnlyOnDevice()*/);
                // then, notify parent activity to let it update its state and view
                mContainerActivity.onBrowsedDownTo(file);
                // save index and top position
                saveIndexAndTopPosition(position);

            } else { /// Click on a file
                if (PreviewImageFragment.canBePreviewed(file)) {
                    // preview image - it handles the download, if needed
                    ((FileDisplayActivity)mContainerActivity).startImagePreview(file);
                } else if (PreviewTextFragment.canBePreviewed(file)){
                    ((FileDisplayActivity)mContainerActivity).startTextPreview(file);
                } else if (file.isDown()) {
                    if (PreviewMediaFragment.canBePreviewed(file)) {
                        // media preview
                        ((FileDisplayActivity) mContainerActivity).startMediaPreview(file, 0, true);
                    } else {
                        mContainerActivity.getFileOperationsHelper().openFile(file);
                    }
<<<<<<< HEAD

                } else {
                    // automatic download, preview on finish
                    ((FileDisplayActivity) mContainerActivity).startDownloadForPreview(file);
                }

=======
                    
                }
>>>>>>> 788ebbcd
            }

        } else {
            Log_OC.d(TAG, "Null object in ListAdapter!!");
        }

    }

    /**
     * {@inheritDoc}
     */
    @Override
    public void onCreateContextMenu(
            ContextMenu menu, View v, ContextMenu.ContextMenuInfo menuInfo) {
        Bundle args = getArguments();
        boolean allowContextualActions =
                (args == null) ? true : args.getBoolean(ARG_ALLOW_CONTEXTUAL_ACTIONS, true);
        if (allowContextualActions) {
            MenuInflater inflater = getActivity().getMenuInflater();
            inflater.inflate(R.menu.file_actions_menu, menu);
            AdapterContextMenuInfo info = (AdapterContextMenuInfo) menuInfo;
            OCFile targetFile = (OCFile) mAdapter.getItem(info.position);

            if (mContainerActivity.getStorageManager() != null) {
                FileMenuFilter mf = new FileMenuFilter(
                    targetFile,
                    mContainerActivity.getStorageManager().getAccount(),
                    mContainerActivity,
                    getActivity()
                );
                mf.filter(menu);
            }
                 
            /// TODO break this direct dependency on FileDisplayActivity... if possible
            MenuItem item = menu.findItem(R.id.action_open_file_with);
            FileFragment frag = ((FileDisplayActivity)getActivity()).getSecondFragment();
            if (frag != null && frag instanceof FileDetailFragment && 
                    frag.getFile().getFileId() == targetFile.getFileId()) {
                item = menu.findItem(R.id.action_see_details);
                if (item != null) {
                    item.setVisible(false);
                    item.setEnabled(false);
                }
            }
        }
    }

    /**
     * {@inheritDoc}
     */
    @Override
    public boolean onFileActionChosen(int menuId, int filePosition) {
        mTargetFile = (OCFile) mAdapter.getItem(filePosition);
        switch (menuId) {
            case R.id.action_share_file: {
                mContainerActivity.getFileOperationsHelper().shareFileWithLink(mTargetFile);
                return true;
            }
            case R.id.action_open_file_with: {
                mContainerActivity.getFileOperationsHelper().openFile(mTargetFile);
                return true;
            }
            case R.id.action_unshare_file: {
                mContainerActivity.getFileOperationsHelper().unshareFileWithLink(mTargetFile);
                return true;
            }
            case R.id.action_rename_file: {
                RenameFileDialogFragment dialog = RenameFileDialogFragment.newInstance(mTargetFile);
                dialog.show(getFragmentManager(), FileDetailFragment.FTAG_RENAME_FILE);
                return true;
            }
            case R.id.action_remove_file: {
                RemoveFileDialogFragment dialog = RemoveFileDialogFragment.newInstance(mTargetFile);
                dialog.show(getFragmentManager(), ConfirmationDialogFragment.FTAG_CONFIRMATION);
                return true;
            }
            case R.id.action_download_file:
            case R.id.action_sync_file: {
                mContainerActivity.getFileOperationsHelper().syncFile(mTargetFile);
                return true;
            }
            case R.id.action_cancel_download:
            case R.id.action_cancel_upload: {
                ((FileDisplayActivity) mContainerActivity).cancelTransference(mTargetFile);
                return true;
            }
            case R.id.action_see_details: {
                mContainerActivity.showDetails(mTargetFile);
                return true;
            }
            case R.id.action_send_file: {
                // Obtain the file
                if (!mTargetFile.isDown()) {  // Download the file
                    Log_OC.d(TAG, mTargetFile.getRemotePath() + " : File must be downloaded");
                    ((FileDisplayActivity) mContainerActivity).startDownloadForSending(mTargetFile);

                } else {
                    mContainerActivity.getFileOperationsHelper().sendDownloadedFile(mTargetFile);
                }
                return true;
            }
            case R.id.action_move: {
                Intent action = new Intent(getActivity(), FolderPickerActivity.class);

                // Pass mTargetFile that contains info of selected file/folder
                action.putExtra(FolderPickerActivity.EXTRA_FILE, mTargetFile);
                getActivity().startActivityForResult(action, FileDisplayActivity.ACTION_MOVE_FILES);
                return true;
            }
            case R.id.action_favorite_file: {
                mContainerActivity.getFileOperationsHelper().toggleFavorite(mTargetFile, true);
                return true;
            }
            case R.id.action_unfavorite_file: {
                mContainerActivity.getFileOperationsHelper().toggleFavorite(mTargetFile, false);
                return true;
            }
            case R.id.action_copy:
                Intent action = new Intent(getActivity(), FolderPickerActivity.class);

                // Pass mTargetFile that contains info of selected file/folder
                action.putExtra(FolderPickerActivity.EXTRA_FILE, mTargetFile);
                getActivity().startActivityForResult(action, FileDisplayActivity.ACTION_COPY_FILES);
                return true;
            default:
                return false;
        }
    }
    
    /**
     * {@inhericDoc}
     */
    @Override
    public boolean onContextItemSelected (MenuItem item) {
        AdapterContextMenuInfo info = (AdapterContextMenuInfo) item.getMenuInfo();
        boolean matched = onFileActionChosen(item.getItemId(), ((AdapterContextMenuInfo) item.getMenuInfo()).position);
        if(!matched) {
            return super.onContextItemSelected(item);
        } else {
            return matched;
        }
    }


    /**
     * Use this to query the {@link OCFile} that is currently
     * being displayed by this fragment
     *
     * @return The currently viewed OCFile
     */
    public OCFile getCurrentFile() {
        return mFile;
    }

    /**
     * Calls {@link OCFileListFragment#listDirectory(OCFile)} with a null parameter
     */
    public void listDirectory(/*boolean onlyOnDevice*/){
        listDirectory(null);
        // TODO Enable when "On Device" is recovered ?
        // listDirectory(null, onlyOnDevice);
    }
    
    public void refreshDirectory(){
        // TODO Enable when "On Device" is recovered ?
        listDirectory(getCurrentFile()/*, MainApp.getOnlyOnDevice()*/);
    }

    /**
     * Lists the given directory on the view. When the input parameter is null,
     * it will either refresh the last known directory. list the root
     * if there never was a directory.
     *
     * @param directory File to be listed
     */
    public void listDirectory(OCFile directory/*, boolean onlyOnDevice*/) {
        FileDataStorageManager storageManager = mContainerActivity.getStorageManager();
        if (storageManager != null) {

            // Check input parameters for null
            if (directory == null) {
                if (mFile != null) {
                    directory = mFile;
                } else {
                    directory = storageManager.getFileByPath("/");
                    if (directory == null) return; // no files, wait for sync
                }
            }


            // If that's not a directory -> List its parent
            if (!directory.isFolder()) {
                Log_OC.w(TAG, "You see, that is not a directory -> " + directory.toString());
                directory = storageManager.getFileById(directory.getParentId());
            }

            // TODO Enable when "On Device" is recovered ?
            mAdapter.swapDirectory(directory, storageManager/*, onlyOnDevice*/);
            if (mFile == null || !mFile.equals(directory)) {
                mCurrentListView.setSelection(0);
            }
            mFile = directory;

            updateLayout();

        }
    }

    private void updateLayout() {
        if (!mJustFolders) {
            int filesCount = 0, foldersCount = 0, imagesCount = 0;
            int count = mAdapter.getCount();
            OCFile file;
            for (int i=0; i < count ; i++) {
                file = (OCFile) mAdapter.getItem(i);
                if (file.isFolder()) {
                    foldersCount++;
                } else {
                    if (!file.isHidden()) {
                        filesCount++;

                        if (file.isImage()) {
                            imagesCount++;
                        }
                    }
                }
            }
            // set footer text
            setFooterText(generateFooterText(filesCount, foldersCount));

            // decide grid vs list view
            OwnCloudVersion version = AccountUtils.getServerVersion(
                    ((FileActivity)mContainerActivity).getAccount());
            if (version != null && version.supportsRemoteThumbnails() &&
                imagesCount > 0 && imagesCount == filesCount) {
                switchToGridView();
                registerLongClickListener();
            } else {
                switchToListView();
            }
        }
    }

    private String generateFooterText(int filesCount, int foldersCount) {
        String output;
        if (filesCount <= 0) {
            if (foldersCount <= 0) {
                output = "";

            } else if (foldersCount == 1) {
                output = getResources().getString(R.string.file_list__footer__folder);

            } else { // foldersCount > 1
                output = getResources().getString(R.string.file_list__footer__folders, foldersCount);
            }

        } else if (filesCount == 1) {
            if (foldersCount <= 0) {
                output = getResources().getString(R.string.file_list__footer__file);

            } else if (foldersCount == 1) {
                output = getResources().getString(R.string.file_list__footer__file_and_folder);

            } else { // foldersCount > 1
                output = getResources().getString(R.string.file_list__footer__file_and_folders, foldersCount);
            }
        } else {    // filesCount > 1
            if (foldersCount <= 0) {
                output = getResources().getString(R.string.file_list__footer__files, filesCount);

            } else if (foldersCount == 1) {
                output = getResources().getString(R.string.file_list__footer__files_and_folder, filesCount);

            } else { // foldersCount > 1
                output = getResources().getString(
                        R.string.file_list__footer__files_and_folders, filesCount, foldersCount
                );

            }
        }
        return output;
    }

    public void sortByName(boolean descending) {
        mAdapter.setSortOrder(FileStorageUtils.SORT_NAME, descending);
    }

    public void sortByDate(boolean descending) {
        mAdapter.setSortOrder(FileStorageUtils.SORT_DATE, descending);
    }

    public void sortBySize(boolean descending) {
        mAdapter.setSortOrder(FileStorageUtils.SORT_SIZE, descending);
    }
}<|MERGE_RESOLUTION|>--- conflicted
+++ resolved
@@ -281,17 +281,8 @@
                     } else {
                         mContainerActivity.getFileOperationsHelper().openFile(file);
                     }
-<<<<<<< HEAD
-
-                } else {
-                    // automatic download, preview on finish
-                    ((FileDisplayActivity) mContainerActivity).startDownloadForPreview(file);
-                }
-
-=======
                     
                 }
->>>>>>> 788ebbcd
             }
 
         } else {

--- conflicted
+++ resolved
@@ -283,21 +283,14 @@
                     } else {
                         mContainerActivity.getFileOperationsHelper().openFile(file);
                     }
-<<<<<<< HEAD
-=======
-
->>>>>>> 7e963056
+                    
                 } else {
                     // automatic download, preview on finish
                     ((FileDisplayActivity) mContainerActivity).startDownloadForPreview(file);
                 }
-<<<<<<< HEAD
-            }
-=======
-
-            }
-
->>>>>>> 7e963056
+                    
+            }
+            
         } else {
             Log_OC.d(TAG, "Null object in ListAdapter!!");
         }

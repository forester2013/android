/**
 *   ownCloud Android client application
 *
 *   Copyright (C) 2012 Bartek Przybylski
 *   Copyright (C) 2012-2016 ownCloud Inc.
 *
 *   This program is free software: you can redistribute it and/or modify
 *   it under the terms of the GNU General Public License version 2,
 *   as published by the Free Software Foundation.
 *
 *   This program is distributed in the hope that it will be useful,
 *   but WITHOUT ANY WARRANTY; without even the implied warranty of
 *   MERCHANTABILITY or FITNESS FOR A PARTICULAR PURPOSE.  See the
 *   GNU General Public License for more details.
 *
 *   You should have received a copy of the GNU General Public License
 *   along with this program.  If not, see <http://www.gnu.org/licenses/>.
 *
 */

package com.owncloud.android.ui.fragment;

<<<<<<< HEAD
import android.content.SharedPreferences;
=======
>>>>>>> 8b85a734
import android.os.Build;
import android.os.Bundle;
import android.preference.PreferenceManager;
import android.support.v4.app.Fragment;
import android.support.v4.widget.SwipeRefreshLayout;
import android.view.GestureDetector;
import android.view.LayoutInflater;
import android.view.MotionEvent;
import android.view.ScaleGestureDetector;
import android.view.View;
import android.view.ViewGroup;
import android.widget.AbsListView;
import android.widget.AdapterView;
import android.widget.AdapterView.OnItemClickListener;
import android.widget.GridView;
import android.widget.ListAdapter;
import android.widget.ListView;
import android.widget.TextView;

import com.getbase.floatingactionbutton.FloatingActionButton;
import com.getbase.floatingactionbutton.FloatingActionsMenu;
import com.owncloud.android.MainApp;
import com.owncloud.android.R;
import com.owncloud.android.lib.common.utils.Log_OC;
import com.owncloud.android.ui.ExtendedListView;
import com.owncloud.android.ui.activity.OnEnforceableRefreshListener;
import com.owncloud.android.ui.adapter.FileListListAdapter;

import java.util.ArrayList;

import third_parties.in.srain.cube.GridViewWithHeaderAndFooter;

public class ExtendedListFragment extends Fragment
        implements OnItemClickListener, OnEnforceableRefreshListener {

    protected static final String TAG = ExtendedListFragment.class.getSimpleName();

<<<<<<< HEAD
    protected static final String KEY_SAVED_LIST_POSITION = "SAVED_LIST_POSITION";
=======
    protected static final String KEY_SAVED_LIST_POSITION = "SAVED_LIST_POSITION"; 
>>>>>>> 8b85a734

    private static final String KEY_INDEXES = "INDEXES";
    private static final String KEY_FIRST_POSITIONS= "FIRST_POSITIONS";
    private static final String KEY_TOPS = "TOPS";
    private static final String KEY_HEIGHT_CELL = "HEIGHT_CELL";
    private static final String KEY_EMPTY_LIST_MESSAGE = "EMPTY_LIST_MESSAGE";
    private static final String GRID_COLUMNS = "gridColumns";

<<<<<<< HEAD
    private ScaleGestureDetector mScaleGestureDetector = null;
    protected SwipeRefreshLayout mRefreshListLayout;
    private SwipeRefreshLayout mRefreshGridLayout;
=======
    protected SwipeRefreshLayout mRefreshListLayout;
    private SwipeRefreshLayout mRefreshGridLayout;
    protected SwipeRefreshLayout mRefreshEmptyLayout;
    protected TextView mEmptyListMessage;
>>>>>>> 8b85a734

    private FloatingActionsMenu mFabMain;
    private FloatingActionButton mFabUpload;
    private FloatingActionButton mFabMkdir;
    private FloatingActionButton mFabUploadFromApp;

<<<<<<< HEAD
    protected SwipeRefreshLayout mRefreshEmptyLayout;
    protected TextView mEmptyListMessage;

=======
>>>>>>> 8b85a734
    // Save the state of the scroll in browsing
    private ArrayList<Integer> mIndexes;
    private ArrayList<Integer> mFirstPositions;
    private ArrayList<Integer> mTops;
    private int mHeightCell = 0;

    private SwipeRefreshLayout.OnRefreshListener mOnRefreshListener = null;

    protected AbsListView mCurrentListView;
    private ExtendedListView mListView;
    private View mListFooterView;
    private GridViewWithHeaderAndFooter mGridView;
    private View mGridFooterView;

    private ListAdapter mAdapter;

    private float mScale = -1f;

    protected void setListAdapter(ListAdapter listAdapter) {
        mAdapter = listAdapter;
        if (android.os.Build.VERSION.SDK_INT >= Build.VERSION_CODES.HONEYCOMB) {
            mCurrentListView.setAdapter(listAdapter);
        } else {
            ((ListView)mCurrentListView).setAdapter(listAdapter);
        }

        mCurrentListView.invalidate();
    }

    protected AbsListView getListView() {
        return mCurrentListView;
    }

    public FloatingActionButton getFabUpload() {
        return mFabUpload;
    }

    public FloatingActionButton getFabUploadFromApp() {
        return mFabUploadFromApp;
    }

    public FloatingActionButton getFabMkdir() {
        return mFabMkdir;
    }

    public FloatingActionsMenu getFabMain() {
        return mFabMain;
    }

    public void switchToGridView() {
        if ((mCurrentListView == mListView)) {

            mListView.setAdapter(null);
            mRefreshListLayout.setVisibility(View.GONE);

            if (mAdapter instanceof FileListListAdapter) {
                ((FileListListAdapter) mAdapter).setGridMode(true);
            }
            mGridView.setAdapter(mAdapter);
            mRefreshGridLayout.setVisibility(View.VISIBLE);

            mCurrentListView = mGridView;
        }
    }

    public void switchToListView() {
        if (mCurrentListView == mGridView) {
            mGridView.setAdapter(null);
            mRefreshGridLayout.setVisibility(View.GONE);

            if (mAdapter instanceof FileListListAdapter) {
                ((FileListListAdapter) mAdapter).setGridMode(false);
            }
            mListView.setAdapter(mAdapter);
            mRefreshListLayout.setVisibility(View.VISIBLE);

            mCurrentListView = mListView;
        }
    }

    public boolean isGridView(){
        if (mAdapter instanceof FileListListAdapter) {
            return ((FileListListAdapter) mAdapter).isGridMode();
        }
        return false;
    }

    
    @Override
    public View onCreateView(LayoutInflater inflater, ViewGroup container,
                             Bundle savedInstanceState) {
        Log_OC.d(TAG, "onCreateView");

        // TODO Tobi remove
//         AbsListView.MultiChoiceModeListener listener = new AbsListView.MultiChoiceModeListener() {
//            @Override
//            public void onItemCheckedStateChanged(ActionMode mode, int position, long id, boolean checked) {
//                // Capture total checked items
//                final int checkedCount = mListView.getCheckedItemCount();
//                // Set the CAB title according to total checked items
//                mode.setTitle(checkedCount + " Selected");
//                // Calls toggleSelection method from ListViewAdapter Class
//                 // mAdapter.toggleSelection(position);
//
//                if (checked){
//                    mAdapter.setNewSelection(position,checked);
//                } else {
//                    mAdapter.removeSelection(position);
//                }
//            }
//
//            @Override
//            public boolean onCreateActionMode(ActionMode mode, Menu menu) {
//                mode.getMenuInflater().inflate(R.menu.context, menu);
//                return true;
//            }
//
//            @Override
//            public boolean onPrepareActionMode(ActionMode mode, Menu menu) {
//                return false;
//            }
//
//            @Override
//            public boolean onActionItemClicked(ActionMode mode, MenuItem item) {
//                return false;
//            }
//
//            @Override
//            public void onDestroyActionMode(ActionMode mode) {
//                // mAdapter.removeSelection();
//            }
//        };

        View v = inflater.inflate(R.layout.list_fragment, null);

        mListView = (ExtendedListView)(v.findViewById(R.id.list_root));
        mListView.setOnItemClickListener(this);
        mListView.setChoiceMode(ListView.CHOICE_MODE_MULTIPLE_MODAL);
        // mListView.setMultiChoiceModeListener(listener);
        mListFooterView = inflater.inflate(R.layout.list_footer, null, false);

        mGridView = (GridViewWithHeaderAndFooter) (v.findViewById(R.id.grid_root));
        mGridView.setNumColumns(GridView.AUTO_FIT);
        mGridView.setOnItemClickListener(this);
        mGridView.setChoiceMode(ListView.CHOICE_MODE_MULTIPLE_MODAL);

        // mGridView.setMultiChoiceModeListener(listener);

        mGridFooterView = inflater.inflate(R.layout.list_footer, null, false);

        mScaleGestureDetector = new ScaleGestureDetector(MainApp.getAppContext(),new ScaleListener());
//        gestureDetector = new GestureDetector(MainApp.getAppContext(), new SingleTapConfirm());

        mGridView.setOnTouchListener(new View.OnTouchListener() {
            @Override
            public boolean onTouch(View view, MotionEvent motionEvent) {
                mScaleGestureDetector.onTouchEvent(motionEvent);
                return false;
            }
        });

        if (savedInstanceState != null) {
            int referencePosition = savedInstanceState.getInt(KEY_SAVED_LIST_POSITION);
            if (mCurrentListView == mListView) {
                Log_OC.v(TAG, "Setting and centering around list position " + referencePosition);
                mListView.setAndCenterSelection(referencePosition);
            } else {
                Log_OC.v(TAG, "Setting grid position " + referencePosition);
                mGridView.setSelection(referencePosition);
            }
        }

        // Pull-down to refresh layout
        mRefreshListLayout = (SwipeRefreshLayout) v.findViewById(R.id.swipe_containing_list);
        mRefreshGridLayout = (SwipeRefreshLayout) v.findViewById(R.id.swipe_containing_grid);
        mRefreshEmptyLayout = (SwipeRefreshLayout) v.findViewById(R.id.swipe_containing_empty);
        mEmptyListMessage = (TextView) v.findViewById(R.id.empty_list_view);
        
        onCreateSwipeToRefresh(mRefreshListLayout);
        onCreateSwipeToRefresh(mRefreshGridLayout);
        onCreateSwipeToRefresh(mRefreshEmptyLayout);

        mListView.setEmptyView(mRefreshEmptyLayout);
        mGridView.setEmptyView(mRefreshEmptyLayout);

        mCurrentListView = mListView;   // list as default

        mFabMain = (FloatingActionsMenu) v.findViewById(R.id.fab_main);
        mFabUpload = (FloatingActionButton) v.findViewById(R.id.fab_upload);
        mFabMkdir = (FloatingActionButton) v.findViewById(R.id.fab_mkdir);
        mFabUploadFromApp = (FloatingActionButton) v.findViewById(R.id.fab_upload_from_app);

        return v;
    }

    private class SingleTapConfirm extends GestureDetector.SimpleOnGestureListener {
        @Override
        public boolean onSingleTapUp(MotionEvent e) {
            return true;
        }
    }

    private class ScaleListener extends ScaleGestureDetector.SimpleOnScaleGestureListener {
        @Override
        public boolean onScale(ScaleGestureDetector detector) {
            if (mScale == -1f) {
                mGridView.setNumColumns(GridView.AUTO_FIT);
                mScale = mGridView.getNumColumns();
            }
            mScale *= 1.f - (detector.getScaleFactor() - 1.f);
            mScale = Math.max(2.0f, Math.min(mScale, 10.0f));
            Integer scaleInt = Math.round(mScale);
            mGridView.setNumColumns(scaleInt);
            mGridView.invalidateViews();

            return true;
        }
    }

    /**
     * {@inheritDoc}
     */
    @Override
    public void onActivityCreated(Bundle savedInstanceState) {
        super.onActivityCreated(savedInstanceState);
        
        if (savedInstanceState != null) {
            mIndexes = savedInstanceState.getIntegerArrayList(KEY_INDEXES);
            mFirstPositions = savedInstanceState.getIntegerArrayList(KEY_FIRST_POSITIONS);
            mTops = savedInstanceState.getIntegerArrayList(KEY_TOPS);
            mHeightCell = savedInstanceState.getInt(KEY_HEIGHT_CELL);
            setMessageForEmptyList(savedInstanceState.getString(KEY_EMPTY_LIST_MESSAGE));
            
        } else {
            mIndexes = new ArrayList<Integer>();
            mFirstPositions = new ArrayList<Integer>();
            mTops = new ArrayList<Integer>();
            mHeightCell = 0;
        }

        SharedPreferences appPreferences = PreferenceManager
                .getDefaultSharedPreferences(MainApp.getAppContext());
        mScale = appPreferences.getFloat(GRID_COLUMNS, -1.0f);
    }
    
    
    @Override
    public void onSaveInstanceState(Bundle savedInstanceState) {
        super.onSaveInstanceState(savedInstanceState);
        Log_OC.d(TAG, "onSaveInstanceState()");
        savedInstanceState.putInt(KEY_SAVED_LIST_POSITION, getReferencePosition());
        savedInstanceState.putIntegerArrayList(KEY_INDEXES, mIndexes);
        savedInstanceState.putIntegerArrayList(KEY_FIRST_POSITIONS, mFirstPositions);
        savedInstanceState.putIntegerArrayList(KEY_TOPS, mTops);
        savedInstanceState.putInt(KEY_HEIGHT_CELL, mHeightCell);
        savedInstanceState.putString(KEY_EMPTY_LIST_MESSAGE, getEmptyViewText());

        SharedPreferences.Editor editor = PreferenceManager
                .getDefaultSharedPreferences(MainApp.getAppContext()).edit();
        editor.putFloat(GRID_COLUMNS, mScale).apply();
    }

    /**
     * Calculates the position of the item that will be used as a reference to
     * reposition the visible items in the list when the device is turned to
     * other position.
     * 
     * The current policy is take as a reference the visible item in the center
     * of the screen.
     * 
     * @return The position in the list of the visible item in the center of the
     *         screen.
     */
    protected int getReferencePosition() {
        if (mCurrentListView != null) {
            return (mCurrentListView.getFirstVisiblePosition() +
                    mCurrentListView.getLastVisiblePosition()) / 2;
        } else {
            return 0;
        }
    }


    /*
     * Restore index and position
     */
    protected void restoreIndexAndTopPosition() {
        if (mIndexes.size() > 0) {  
            // needs to be checked; not every browse-up had a browse-down before 
            
            int index = mIndexes.remove(mIndexes.size() - 1);
            final int firstPosition = mFirstPositions.remove(mFirstPositions.size() -1);
            int top = mTops.remove(mTops.size() - 1);

            Log_OC.v(TAG, "Setting selection to position: " + firstPosition + "; top: "
                    + top + "; index: " + index);

            if (mCurrentListView == mListView) {
                if (mHeightCell*index <= mListView.getHeight()) {
                    mListView.setSelectionFromTop(firstPosition, top);
                } else {
                    mListView.setSelectionFromTop(index, 0);
                }

            } else {
                if (mHeightCell*index <= mGridView.getHeight()) {
                    mGridView.setSelection(firstPosition);
                    //mGridView.smoothScrollToPosition(firstPosition);
                } else {
                    mGridView.setSelection(index);
                    //mGridView.smoothScrollToPosition(index);
                }
            }

        }
    }
    
    /*
     * Save index and top position
     */
    protected void saveIndexAndTopPosition(int index) {
        
        mIndexes.add(index);
        
        int firstPosition = mCurrentListView.getFirstVisiblePosition();
        mFirstPositions.add(firstPosition);
        
        View view = mCurrentListView.getChildAt(0);
        int top = (view == null) ? 0 : view.getTop() ;

        mTops.add(top);
        
        // Save the height of a cell
        mHeightCell = (view == null || mHeightCell != 0) ? mHeightCell : view.getHeight();
    }
    
    
    @Override
    public void onItemClick (AdapterView<?> parent, View view, int position, long id) {
        // to be @overriden
    }

    @Override
    public void onRefresh() {
        mRefreshListLayout.setRefreshing(false);
        mRefreshGridLayout.setRefreshing(false);
        mRefreshEmptyLayout.setRefreshing(false);

        if (mOnRefreshListener != null) {
            mOnRefreshListener.onRefresh();
        }
    }
    public void setOnRefreshListener(OnEnforceableRefreshListener listener) {
        mOnRefreshListener = listener;
    }
    

    /**
     * Disables swipe gesture.
     *
     * Sets the 'enabled' state of the refresh layouts contained in the fragment.
     *
     * When 'false' is set, prevents user gestures but keeps the option to refresh programatically,
     *
     * @param   enabled     Desired state for capturing swipe gesture.
     */
    public void setSwipeEnabled(boolean enabled) {
        mRefreshListLayout.setEnabled(enabled);
        mRefreshGridLayout.setEnabled(enabled);
        mRefreshEmptyLayout.setEnabled(enabled);
    }

    /**
     * Sets the 'visibility' state of the FAB contained in the fragment.
     *
     * When 'false' is set, FAB visibility is set to View.GONE programatically,
     *
     * @param   enabled     Desired visibility for the FAB.
     */
    public void setFabEnabled(boolean enabled) {
        if(enabled) {
            mFabMain.setVisibility(View.VISIBLE);
        } else {
            mFabMain.setVisibility(View.GONE);
        }
    }

    /**
     * Set message for empty list view
     */
    public void setMessageForEmptyList(String message) {
        if (mEmptyListMessage != null) {
            mEmptyListMessage.setText(message);
        }
    }

    /**
     * Get the text of EmptyListMessage TextView
     * 
     * @return String
     */
    public String getEmptyViewText() {
        return (mEmptyListMessage != null) ? mEmptyListMessage.getText().toString() : "";
    }

    protected void onCreateSwipeToRefresh(SwipeRefreshLayout refreshLayout) {
        // Colors in animations
        refreshLayout.setColorSchemeResources(R.color.color_accent, R.color.primary,
                R.color.primary_dark);

        refreshLayout.setOnRefreshListener(this);
    }

    @Override
    public void onRefresh(boolean ignoreETag) {
        mRefreshListLayout.setRefreshing(false);
        mRefreshGridLayout.setRefreshing(false);
        mRefreshEmptyLayout.setRefreshing(false);

        if (mOnRefreshListener != null) {
            mOnRefreshListener.onRefresh();
        }
    }

    protected void setChoiceMode(int choiceMode) {
        if (android.os.Build.VERSION.SDK_INT >= Build.VERSION_CODES.HONEYCOMB) {
            mListView.setChoiceMode(choiceMode);
            mGridView.setChoiceMode(choiceMode);
        } else {
            ((ListView)mListView).setChoiceMode(choiceMode);
        }
    }

    protected void registerForContextMenu() {
        registerForContextMenu(mListView);
        registerForContextMenu(mGridView);
        mListView.setOnCreateContextMenuListener(this);
        mGridView.setOnCreateContextMenuListener(this);
    }

    /**
     * TODO doc
     * To be called before setAdapter, or GridViewWithHeaderAndFooter will throw an exception
     *
     * @param enabled
     */
    protected void setFooterEnabled(boolean enabled) {
        if (enabled) {
            if (mGridView.getFooterViewCount() == 0) {
                if (mGridFooterView.getParent() != null ) {
                    ((ViewGroup) mGridFooterView.getParent()).removeView(mGridFooterView);
                }
                mGridView.addFooterView(mGridFooterView, null, false);
            }
            mGridFooterView.invalidate();

            if (mListView.getFooterViewsCount() == 0) {
                if (mListFooterView.getParent() != null ) {
                    ((ViewGroup) mListFooterView.getParent()).removeView(mListFooterView);
                }
                mListView.addFooterView(mListFooterView, null, false);
            }
            mListFooterView.invalidate();

        } else {
            mGridView.removeFooterView(mGridFooterView);
            mListView.removeFooterView(mListFooterView);
        }
    }

    /**
     * TODO doc
     * @param text
     */
    protected void setFooterText(String text) {
        if (text != null && text.length() > 0) {
            ((TextView)mListFooterView.findViewById(R.id.footerText)).setText(text);
            ((TextView)mGridFooterView.findViewById(R.id.footerText)).setText(text);
            setFooterEnabled(true);

        } else {
            setFooterEnabled(false);
        }
    }

}<|MERGE_RESOLUTION|>--- conflicted
+++ resolved
@@ -20,10 +20,7 @@
 
 package com.owncloud.android.ui.fragment;
 
-<<<<<<< HEAD
 import android.content.SharedPreferences;
-=======
->>>>>>> 8b85a734
 import android.os.Build;
 import android.os.Bundle;
 import android.preference.PreferenceManager;
@@ -61,11 +58,7 @@
 
     protected static final String TAG = ExtendedListFragment.class.getSimpleName();
 
-<<<<<<< HEAD
     protected static final String KEY_SAVED_LIST_POSITION = "SAVED_LIST_POSITION";
-=======
-    protected static final String KEY_SAVED_LIST_POSITION = "SAVED_LIST_POSITION"; 
->>>>>>> 8b85a734
 
     private static final String KEY_INDEXES = "INDEXES";
     private static final String KEY_FIRST_POSITIONS= "FIRST_POSITIONS";
@@ -74,28 +67,17 @@
     private static final String KEY_EMPTY_LIST_MESSAGE = "EMPTY_LIST_MESSAGE";
     private static final String GRID_COLUMNS = "gridColumns";
 
-<<<<<<< HEAD
     private ScaleGestureDetector mScaleGestureDetector = null;
-    protected SwipeRefreshLayout mRefreshListLayout;
-    private SwipeRefreshLayout mRefreshGridLayout;
-=======
     protected SwipeRefreshLayout mRefreshListLayout;
     private SwipeRefreshLayout mRefreshGridLayout;
     protected SwipeRefreshLayout mRefreshEmptyLayout;
     protected TextView mEmptyListMessage;
->>>>>>> 8b85a734
 
     private FloatingActionsMenu mFabMain;
     private FloatingActionButton mFabUpload;
     private FloatingActionButton mFabMkdir;
     private FloatingActionButton mFabUploadFromApp;
 
-<<<<<<< HEAD
-    protected SwipeRefreshLayout mRefreshEmptyLayout;
-    protected TextView mEmptyListMessage;
-
-=======
->>>>>>> 8b85a734
     // Save the state of the scroll in browsing
     private ArrayList<Integer> mIndexes;
     private ArrayList<Integer> mFirstPositions;

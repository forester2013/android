<?xml version="1.0" encoding="utf-8"?>
<!--
  ownCloud Android client application

  Copyright (C) 2015 ownCloud Inc.

  This program is free software: you can redistribute it and/or modify
  it under the terms of the GNU General Public License version 2,
  as published by the Free Software Foundation.

  This program is distributed in the hope that it will be useful,
  but WITHOUT ANY WARRANTY; without even the implied warranty of
  MERCHANTABILITY or FITNESS FOR A PARTICULAR PURPOSE. See the
  GNU General Public License for more details.

  You should have received a copy of the GNU General Public License
  along with this program.  If not, see <http://www.gnu.org/licenses/>.
  -->
<merge xmlns:android="http://schemas.android.com/apk/res/android">
    <RelativeLayout
        android:id="@+id/left_drawer"
        android:layout_width="240dp"
        android:layout_height="match_parent"
        android:layout_gravity="start"
        android:gravity="center"
        android:orientation="vertical"
        android:fitsSystemWindows="true"
        android:background="@color/background_color"
        >

        <!--TODO re-enable when "Accounts" is available in Navigation Drawer-->
        <!--<LinearLayout-->
            <!--android:layout_width="match_parent"-->
            <!--android:layout_height="wrap_content"-->
            <!--android:layout_margin="5dp">-->

            <!--<ImageView-->
                <!--android:id="@+id/drawer_userIcon"-->
                <!--android:layout_width="40dp"-->
                <!--android:layout_height="40dp"-->
                <!--android:src="@drawable/abc_ab_bottom_solid_dark_holo" />-->

            <!--<TextView-->
                <!--android:id="@+id/drawer_username"-->
                <!--android:layout_width="wrap_content"-->
                <!--android:layout_height="wrap_content"-->
                <!--android:layout_gravity="center_vertical"-->
                <!--android:layout_marginLeft="5dp"-->
                <!--android:layout_marginStart="5dp"-->
                <!--android:textAppearance="?android:attr/textAppearanceLarge" />-->

        <!--</LinearLayout>-->

        <!--<TextView-->
            <!--android:layout_width="fill_parent"-->
            <!--android:layout_height="2dip"-->
            <!--android:background="@color/list_item_lastmod_and_filesize_text" />-->

        <ListView
            android:id="@+id/drawer_list"
            android:choiceMode="singleChoice"
            android:layout_width="fill_parent"
            android:layout_height="match_parent"
            android:background="@color/background_color"
            android:divider="@color/list_divider_background"
            android:dividerHeight="1dp"
            android:paddingTop="100dp" />

        <LinearLayout
            android:layout_width="fill_parent"
            android:layout_height="100dp"
<<<<<<< HEAD
            android:paddingTop="@dimen/standard_padding"
            android:paddingBottom="@dimen/standard_padding"
            android:background="@color/owncloud_blue_accent">
=======
            android:paddingTop="16dp"
            android:paddingBottom="16dp"
            android:background="@color/drawer_header_color">
>>>>>>> 9954f714

            <ImageView
                android:id="@+id/itemIcon"
                android:layout_width="24dp"
                android:layout_height="24dp"
                android:layout_marginLeft="@dimen/standard_padding"
                android:layout_marginBottom="3dp"
                android:layout_gravity="bottom"
                android:src="@drawable/ic_account_circle"
                />

            <TextView
                android:id="@+id/drawer_username"
                android:layout_width="wrap_content"
                android:layout_height="wrap_content"
                android:layout_gravity="bottom"
                android:gravity="bottom"
                android:orientation="vertical"
                android:text="@string/app_name"
                android:textColor="#FFF"
                android:paddingLeft="22dp"
                android:paddingRight="@dimen/standard_padding"
                android:textSize="24sp"
                android:ellipsize="end"
                android:singleLine="true"
                />
        </LinearLayout>
    </RelativeLayout>
</merge><|MERGE_RESOLUTION|>--- conflicted
+++ resolved
@@ -69,15 +69,9 @@
         <LinearLayout
             android:layout_width="fill_parent"
             android:layout_height="100dp"
-<<<<<<< HEAD
             android:paddingTop="@dimen/standard_padding"
             android:paddingBottom="@dimen/standard_padding"
-            android:background="@color/owncloud_blue_accent">
-=======
-            android:paddingTop="16dp"
-            android:paddingBottom="16dp"
             android:background="@color/drawer_header_color">
->>>>>>> 9954f714
 
             <ImageView
                 android:id="@+id/itemIcon"

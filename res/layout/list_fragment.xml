--- conflicted
+++ resolved
@@ -19,17 +19,6 @@
 -->
 <RelativeLayout xmlns:android="http://schemas.android.com/apk/res/android"
     xmlns:fab="http://schemas.android.com/apk/res-auto"
-<<<<<<< HEAD
-    android:layout_width="match_parent"
-    android:layout_height="match_parent">
-
-    <FrameLayout xmlns:android="http://schemas.android.com/apk/res/android"
-        xmlns:fab="http://schemas.android.com/apk/res-auto"
-        android:layout_width="match_parent"
-        android:layout_height="match_parent"
-        android:layout_weight="1">
-    android:layout_height="match_parent">
-=======
     android:layout_width="match_parent"
     android:layout_height="match_parent">
 
@@ -38,7 +27,6 @@
     xmlns:fab="http://schemas.android.com/apk/res-auto"
     android:layout_width="match_parent"
     android:layout_height="match_parent">
->>>>>>> f34a9ddf
 
     <android.support.v4.widget.SwipeRefreshLayout
         android:id="@+id/swipe_containing_list"
@@ -105,11 +93,7 @@
         android:layout_alignParentBottom="true"
         android:layout_alignParentRight="true"
         android:layout_alignParentEnd="true"
-<<<<<<< HEAD
-        fab:fab_addButtonColorNormal="@color/owncloud_blue_accent"
-=======
         fab:fab_addButtonColorNormal="@color/color_accent"
->>>>>>> f34a9ddf
         fab:fab_addButtonColorPressed="@color/owncloud_blue"
         fab:fab_addButtonPlusIconColor="@color/white"
         fab:fab_labelStyle="@style/menu_labels_style"
@@ -124,11 +108,7 @@
             android:layout_height="wrap_content"
             fab:fab_size="mini"
             fab:fab_icon="@drawable/ic_action_upload"
-<<<<<<< HEAD
-            fab:fab_colorNormal="@color/owncloud_blue_accent"
-=======
             fab:fab_colorNormal="@color/color_accent"
->>>>>>> f34a9ddf
             fab:fab_colorPressed="@color/owncloud_blue"
             fab:fab_title=""/>
 
@@ -138,11 +118,7 @@
             android:layout_height="wrap_content"
             fab:fab_size="mini"
             fab:fab_icon="@drawable/ic_action_create_dir"
-<<<<<<< HEAD
-            fab:fab_colorNormal="@color/owncloud_blue_accent"
-=======
             fab:fab_colorNormal="@color/color_accent"
->>>>>>> f34a9ddf
             fab:fab_colorPressed="@color/owncloud_blue"
             fab:fab_title=""/>
 
@@ -152,11 +128,7 @@
             android:layout_height="wrap_content"
             fab:fab_size="mini"
             fab:fab_icon="@drawable/ic_import"
-<<<<<<< HEAD
-            fab:fab_colorNormal="@color/owncloud_blue_accent"
-=======
             fab:fab_colorNormal="@color/color_accent"
->>>>>>> f34a9ddf
             fab:fab_colorPressed="@color/owncloud_blue"
             fab:fab_title=""/>
 

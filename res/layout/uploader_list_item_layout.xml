--- conflicted
+++ resolved
@@ -17,42 +17,15 @@
   You should have received a copy of the GNU General Public License
   along with this program.  If not, see <http://www.gnu.org/licenses/>.
  -->
-<<<<<<< HEAD
-<LinearLayout
-	xmlns:android="http://schemas.android.com/apk/res/android"
-	android:layout_width="fill_parent"
-	android:background="#fefefe"
-	android:orientation="horizontal"
-	android:layout_height="72dp"
-    android:padding="@dimen/standard_padding">
-  
-    <ImageView 
-        android:layout_width="@dimen/file_icon_size"
-        android:layout_height="@dimen/file_icon_size"
-        android:layout_gravity="center_vertical|center"
-        android:src="@drawable/ic_menu_archive" 
-        android:id="@+id/thumbnail"
-        android:layout_marginRight="@dimen/standard_padding"/>
-    
-    <TextView 
-        android:text="TextView" 
-        android:layout_width="fill_parent" 
-        android:id="@+id/filename"
-        android:layout_height="wrap_content" 
-        android:textColor="@android:color/black"
-		android:layout_gravity="center_vertical"
-        android:textSize="20dip"/>
-    
-=======
 <LinearLayout xmlns:android="http://schemas.android.com/apk/res/android"
     android:layout_width="fill_parent"
-    android:layout_height="56dp"
+    android:layout_height="72dp"
     android:background="@drawable/list_selector"
     android:orientation="horizontal">
 
     <LinearLayout
-        android:layout_width="56dp"
-        android:layout_height="56dp"
+        android:layout_width="60dp"
+        android:layout_height="72dp"
         android:orientation="horizontal">
 
         <ImageView
@@ -69,7 +42,8 @@
         android:layout_width="0dp"
         android:layout_height="match_parent"
         android:layout_weight="1"
-        android:gravity="center_vertical"
+        android:gravity="top"
+        android:paddingTop="@dimen/standard_padding"
         android:orientation="vertical">
 
         <TextView
@@ -77,25 +51,22 @@
             android:layout_width="wrap_content"
             android:layout_height="wrap_content"
             android:layout_gravity="center_vertical"
-            android:layout_marginLeft="4dp"
             android:layout_marginRight="4dp"
             android:ellipsize="middle"
             android:singleLine="true"
             android:text="TextView"
             android:textColor="@color/textColor"
-            android:textSize="16dip" />
+            android:textSize="16sp" />
 
         <TextView
             android:id="@+id/last_mod"
             android:layout_width="wrap_content"
             android:layout_height="wrap_content"
-            android:layout_marginLeft="4dp"
             android:layout_marginRight="4dp"
             android:text="TextView"
             android:textColor="@color/list_item_lastmod_and_filesize_text"
-            android:textSize="12dip" />
+            android:textSize="14sp" />
 
     </LinearLayout>
 
->>>>>>> 50dc0749
 </LinearLayout>
--- conflicted
+++ resolved
@@ -39,60 +39,30 @@
             android:textSize="@dimen/two_line_primary_text_size"
             android:text="@string/username"
             android:id="@+id/userOrGroupName"
-<<<<<<< HEAD
-            android:layout_marginTop="8dp"
-            android:layout_marginBottom="8dp"
-            android:layout_marginLeft="8dp"
-=======
             android:layout_marginTop="@dimen/standard_half_margin"
             android:layout_marginBottom="@dimen/standard_half_margin"
             android:layout_marginLeft="@dimen/standard_half_margin"
->>>>>>> ceda2bef
             android:textColor="@color/textColor"
             android:singleLine="true"
             android:ellipsize="middle"
             android:layout_gravity="center_vertical"/>
 
         <ImageView
-<<<<<<< HEAD
-            android:layout_width="wrap_content"
-            android:layout_height="match_parent"
-            android:id="@+id/unshareButton"
-            android:src="@drawable/ic_action_delete"
-            android:paddingRight="@dimen/standard_padding"
-            android:paddingLeft="8dp"
-            android:paddingTop="8dp"
-            android:paddingBottom="8dp"
-            android:layout_margin="2dp"
-            android:layout_gravity="center_vertical"/>
-=======
             android:layout_width="36dp"
             android:layout_height="36dp"
             android:id="@+id/unshareButton"
             android:src="@drawable/ic_action_delete"
             android:layout_gravity="center_vertical"
             android:padding="@dimen/standard_half_padding"/>
->>>>>>> ceda2bef
 
         <ImageView
             android:layout_width="wrap_content"
             android:layout_height="wrap_content"
             android:id="@+id/editShareButton"
             android:src="@drawable/ic_navigate_next"
-<<<<<<< HEAD
-            android:layout_marginRight="@dimen/standard_margin"
-            android:layout_marginEnd="@dimen/standard_margin"
-            android:layout_gravity="center_horizontal"/>
-            android:paddingRight="@dimen/standard_padding"
-            android:paddingLeft="8dp"
-            android:paddingTop="8dp"
-            android:paddingBottom="8dp"
-            android:layout_gravity="center_vertical"/>
-=======
             android:padding="@dimen/standard_half_padding"
             android:layout_gravity="center_vertical"/>
 
->>>>>>> ceda2bef
     </LinearLayout>
 
     <View

<?xml version="1.0" encoding="utf-8"?>
<resources>
    <!-- App name  and other strings-->
    <string name="app_name">ownCloud</string>
    <string name="account_type">owncloud</string>
    <string name="authority">org.owncloud</string>
    <string name ="db_file">owncloud.db</string>
    <string name ="db_name">ownCloud</string>
    <string name ="data_folder"></string>
    <string name ="log_name">Owncloud_</string>
    
    <!-- Server URL -->
    <string name="server_url"></string>
    <bool name="show_server_url_input">true</bool>
    
    <!-- Flags to setup the authentication methods available in the app -->
    <string name="auth_method_oauth2">off</string>
    <string name="auth_method_saml_web_sso">off</string>
    
<<<<<<< HEAD
    <!-- Colors -->
    <color name="background_color">#F7F7F7</color>
    <color name="actionbar_start_color">#1D2D44</color>
    <color name="actionbar_end_color">#1D2D44</color>
    
    <!-- Multiaccount support -->
    <bool name="multiaccount_support">true</bool>
    
</resources>
=======
    <!-- Help, imprint and feedback -->
    <bool name="help_enabled">false</bool>
    <bool name="imprint_enabled">false</bool> 
    <bool name="recommend_enabled">false</bool>
    <bool name="feedback_enabled">false</bool>
    <string name="url_help">https://owncloud.com/mobile/help</string>
    <string name="url_imprint"></string>
    <string name="mail_recommend">"mailto:"</string>
    <string name="mail_feedback">"mailto:apps@owncloud.com"</string>
    <string name="url_app_download">"https://play.google.com/store/apps/details?id=com.owncloud.android"</string>
</resources>

>>>>>>> 9681b868
<|MERGE_RESOLUTION|>--- conflicted
+++ resolved
@@ -17,7 +17,6 @@
     <string name="auth_method_oauth2">off</string>
     <string name="auth_method_saml_web_sso">off</string>
     
-<<<<<<< HEAD
     <!-- Colors -->
     <color name="background_color">#F7F7F7</color>
     <color name="actionbar_start_color">#1D2D44</color>
@@ -26,8 +25,6 @@
     <!-- Multiaccount support -->
     <bool name="multiaccount_support">true</bool>
     
-</resources>
-=======
     <!-- Help, imprint and feedback -->
     <bool name="help_enabled">false</bool>
     <bool name="imprint_enabled">false</bool> 
@@ -38,6 +35,5 @@
     <string name="mail_recommend">"mailto:"</string>
     <string name="mail_feedback">"mailto:apps@owncloud.com"</string>
     <string name="url_app_download">"https://play.google.com/store/apps/details?id=com.owncloud.android"</string>
+
 </resources>
-
->>>>>>> 9681b868

/* ownCloud Android client application
 *   Copyright (C) 2012-2013 ownCloud Inc.
 *
 *   This program is free software: you can redistribute it and/or modify
 *   it under the terms of the GNU General Public License version 2,
 *   as published by the Free Software Foundation.
 *
 *   This program is distributed in the hope that it will be useful,
 *   but WITHOUT ANY WARRANTY; without even the implied warranty of
 *   MERCHANTABILITY or FITNESS FOR A PARTICULAR PURPOSE.  See the
 *   GNU General Public License for more details.
 *
 *   You should have received a copy of the GNU General Public License
 *   along with this program.  If not, see <http://www.gnu.org/licenses/>.
 *
 */

package com.owncloud.android.oc_framework.utils;

import java.io.File;

import com.owncloud.android.oc_framework.network.webdav.WebdavEntry;
import com.owncloud.android.oc_framework.operations.RemoteFile;

import android.util.Log;

public class FileUtils {

	public static final String PATH_SEPARATOR = "/";


	public static String getParentPath(String remotePath) {
		String parentPath = new File(remotePath).getParent();
		parentPath = parentPath.endsWith(PATH_SEPARATOR) ? parentPath : parentPath + PATH_SEPARATOR;
		return parentPath;
	}
	
	/**
	 * Validate the fileName to detect if contains any forbidden character: / , \ , < , > , : , " , | , ? , *
	 * @param fileName
	 * @return
	 */
	public static boolean isValidName(String fileName) {
		boolean result = true;
		
		Log.d("FileUtils", "fileName =======" + fileName);
		if (fileName.contains(PATH_SEPARATOR) ||
				fileName.contains("\\") || fileName.contains("<") || fileName.contains(">") ||
				fileName.contains(":") || fileName.contains("\"") || fileName.contains("|") || 
				fileName.contains("?") || fileName.contains("*")) {
			result = false;
		}
		return result;
	}
	
	/**
	 * Validate the path to detect if contains any forbidden character: \ , < , > , : , " , | , ? , *
	 * @param path
	 * @return
	 */
	public static boolean isValidPath(String path) {
		boolean result = true;
		
		Log.d("FileUtils", "path ....... " + path);
		if (path.contains("\\") || path.contains("<") || path.contains(">") ||
				path.contains(":") || path.contains("\"") || path.contains("|") || 
				path.contains("?") || path.contains("*")) {
			result = false;
		}
		return result;
	}
<<<<<<< HEAD
	
	/**
     * Creates and populates a new {@link RemoteFile} object with the data read from the server.
     * 
     * @param we        WebDAV entry read from the server for a WebDAV resource (remote file or folder).
     * @return          New OCFile instance representing the remote resource described by we.
     */
    public static RemoteFile fillOCFile(WebdavEntry we) {
        RemoteFile file = new RemoteFile(we.decodedPath());
        file.setCreationTimestamp(we.createTimestamp());
        file.setLength(we.contentLength());
        file.setMimeType(we.contentType());
        file.setModifiedTimestamp(we.modifiedTimestamp());
        file.setEtag(we.etag());
        return file;
    }
    
=======

	
>>>>>>> 35c5a260
}<|MERGE_RESOLUTION|>--- conflicted
+++ resolved
@@ -18,9 +18,6 @@
 package com.owncloud.android.oc_framework.utils;
 
 import java.io.File;
-
-import com.owncloud.android.oc_framework.network.webdav.WebdavEntry;
-import com.owncloud.android.oc_framework.operations.RemoteFile;
 
 import android.util.Log;
 
@@ -69,26 +66,6 @@
 		}
 		return result;
 	}
-<<<<<<< HEAD
-	
-	/**
-     * Creates and populates a new {@link RemoteFile} object with the data read from the server.
-     * 
-     * @param we        WebDAV entry read from the server for a WebDAV resource (remote file or folder).
-     * @return          New OCFile instance representing the remote resource described by we.
-     */
-    public static RemoteFile fillOCFile(WebdavEntry we) {
-        RemoteFile file = new RemoteFile(we.decodedPath());
-        file.setCreationTimestamp(we.createTimestamp());
-        file.setLength(we.contentLength());
-        file.setMimeType(we.contentType());
-        file.setModifiedTimestamp(we.modifiedTimestamp());
-        file.setEtag(we.etag());
-        return file;
-    }
-    
-=======
 
 	
->>>>>>> 35c5a260
 }